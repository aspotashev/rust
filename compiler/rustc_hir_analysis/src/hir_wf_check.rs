--- conflicted
+++ resolved
@@ -79,11 +79,7 @@
                 self.tcx,
                 cause,
                 self.param_env,
-<<<<<<< HEAD
-                ty::PredicateKind::Clause(ty::Clause::WellFormed(tcx_ty.into())),
-=======
                 ty::PredicateKind::Clause(ty::ClauseKind::WellFormed(tcx_ty.into())),
->>>>>>> 0faea772
             ));
 
             for error in ocx.select_all_or_error() {
