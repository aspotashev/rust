// Copyright 2014 The Rust Project Developers. See the COPYRIGHT
// file at the top-level directory of this distribution and at
// http://rust-lang.org/COPYRIGHT.
//
// Licensed under the Apache License, Version 2.0 <LICENSE-APACHE or
// http://www.apache.org/licenses/LICENSE-2.0> or the MIT license
// <LICENSE-MIT or http://opensource.org/licenses/MIT>, at your
// option. This file may not be copied, modified, or distributed
// except according to those terms.

<<<<<<< HEAD
use std::ops::{Deref, DerefMut};
=======
#![feature(associated_types)]
>>>>>>> 1abee08c

// Generic unique/owned smaht pointer.
struct Own<T> {
    value: *mut T
}

impl<T> Deref for Own<T> {
    type Target = T;

    fn deref<'a>(&'a self) -> &'a T {
        unsafe { &*self.value }
    }
}

impl<T> DerefMut for Own<T> {
    fn deref_mut<'a>(&'a mut self) -> &'a mut T {
        unsafe { &mut *self.value }
    }
}

struct Point {
    x: int,
    y: int
}

impl Point {
    fn get(&mut self) -> (int, int) {
        (self.x, self.y)
    }
}

fn test0(mut x: Own<Point>) {
    let _ = x.get();
}

fn test1(mut x: Own<Own<Own<Point>>>) {
    let _ = x.get();
}

fn test2(mut x: Own<Own<Own<Point>>>) {
    let _ = (**x).get();
}

fn main() {}
<|MERGE_RESOLUTION|>--- conflicted
+++ resolved
@@ -8,11 +8,9 @@
 // option. This file may not be copied, modified, or distributed
 // except according to those terms.
 
-<<<<<<< HEAD
+#![feature(associated_types)]
+
 use std::ops::{Deref, DerefMut};
-=======
-#![feature(associated_types)]
->>>>>>> 1abee08c
 
 // Generic unique/owned smaht pointer.
 struct Own<T> {
