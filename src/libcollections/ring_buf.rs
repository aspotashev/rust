// Copyright 2012-2014 The Rust Project Developers. See the COPYRIGHT
// file at the top-level directory of this distribution and at
// http://rust-lang.org/COPYRIGHT.
//
// Licensed under the Apache License, Version 2.0 <LICENSE-APACHE or
// http://www.apache.org/licenses/LICENSE-2.0> or the MIT license
// <LICENSE-MIT or http://opensource.org/licenses/MIT>, at your
// option. This file may not be copied, modified, or distributed
// except according to those terms.

//! This crate implements a double-ended queue with `O(1)` amortized inserts and removals from both
//! ends of the container. It also has `O(1)` indexing like a vector. The contained elements are
//! not required to be copyable, and the queue will be sendable if the contained type is sendable.

#![stable(feature = "rust1", since = "1.0.0")]

use core::prelude::*;

use core::cmp::Ordering;
use core::default::Default;
use core::fmt;
use core::iter::{self, repeat, FromIterator, RandomAccessIterator};
use core::marker;
use core::mem;
use core::num::{Int, UnsignedInt};
use core::ops::{Index, IndexMut};
use core::ptr;
use core::raw::Slice as RawSlice;

use std::hash::{Writer, Hash, Hasher};
use std::cmp;

use alloc::heap;

static INITIAL_CAPACITY: uint = 7u; // 2^3 - 1
static MINIMUM_CAPACITY: uint = 1u; // 2 - 1

/// `RingBuf` is a circular buffer, which can be used as a double-ended queue efficiently.
#[stable(feature = "rust1", since = "1.0.0")]
pub struct RingBuf<T> {
    // tail and head are pointers into the buffer. Tail always points
    // to the first element that could be read, Head always points
    // to where data should be written.
    // If tail == head the buffer is empty. The length of the ringbuf
    // is defined as the distance between the two.

    tail: uint,
    head: uint,
    cap: uint,
    ptr: *mut T
}

#[stable(feature = "rust1", since = "1.0.0")]
unsafe impl<T: Send> Send for RingBuf<T> {}

#[stable(feature = "rust1", since = "1.0.0")]
unsafe impl<T: Sync> Sync for RingBuf<T> {}

#[stable(feature = "rust1", since = "1.0.0")]
impl<T: Clone> Clone for RingBuf<T> {
    fn clone(&self) -> RingBuf<T> {
        self.iter().map(|t| t.clone()).collect()
    }
}

#[unsafe_destructor]
#[stable(feature = "rust1", since = "1.0.0")]
impl<T> Drop for RingBuf<T> {
    fn drop(&mut self) {
        self.clear();
        unsafe {
            if mem::size_of::<T>() != 0 {
                heap::deallocate(self.ptr as *mut u8,
                                 self.cap * mem::size_of::<T>(),
                                 mem::min_align_of::<T>())
            }
        }
    }
}

#[stable(feature = "rust1", since = "1.0.0")]
impl<T> Default for RingBuf<T> {
    #[inline]
    fn default() -> RingBuf<T> { RingBuf::new() }
}

impl<T> RingBuf<T> {
    /// Turn ptr into a slice
    #[inline]
    unsafe fn buffer_as_slice(&self) -> &[T] {
        mem::transmute(RawSlice { data: self.ptr, len: self.cap })
    }

    /// Turn ptr into a mut slice
    #[inline]
    unsafe fn buffer_as_mut_slice(&mut self) -> &mut [T] {
        mem::transmute(RawSlice { data: self.ptr, len: self.cap })
    }

    /// Moves an element out of the buffer
    #[inline]
    unsafe fn buffer_read(&mut self, off: uint) -> T {
        ptr::read(self.ptr.offset(off as int))
    }

    /// Writes an element into the buffer, moving it.
    #[inline]
    unsafe fn buffer_write(&mut self, off: uint, t: T) {
        ptr::write(self.ptr.offset(off as int), t);
    }

    /// Returns true iff the buffer is at capacity
    #[inline]
    fn is_full(&self) -> bool { self.cap - self.len() == 1 }

    /// Returns the index in the underlying buffer for a given logical element index.
    #[inline]
    fn wrap_index(&self, idx: uint) -> uint { wrap_index(idx, self.cap) }

    /// Copies a contiguous block of memory len long from src to dst
    #[inline]
    unsafe fn copy(&self, dst: uint, src: uint, len: uint) {
        debug_assert!(dst + len <= self.cap, "dst={} src={} len={} cap={}", dst, src, len,
                      self.cap);
        debug_assert!(src + len <= self.cap, "dst={} src={} len={} cap={}", dst, src, len,
                      self.cap);
        ptr::copy_memory(
            self.ptr.offset(dst as int),
            self.ptr.offset(src as int),
            len);
    }

    /// Copies a contiguous block of memory len long from src to dst
    #[inline]
    unsafe fn copy_nonoverlapping(&self, dst: uint, src: uint, len: uint) {
        debug_assert!(dst + len <= self.cap, "dst={} src={} len={} cap={}", dst, src, len,
                      self.cap);
        debug_assert!(src + len <= self.cap, "dst={} src={} len={} cap={}", dst, src, len,
                      self.cap);
        ptr::copy_nonoverlapping_memory(
            self.ptr.offset(dst as int),
            self.ptr.offset(src as int),
            len);
    }
}

impl<T> RingBuf<T> {
    /// Creates an empty `RingBuf`.
    #[stable(feature = "rust1", since = "1.0.0")]
    pub fn new() -> RingBuf<T> {
        RingBuf::with_capacity(INITIAL_CAPACITY)
    }

    /// Creates an empty `RingBuf` with space for at least `n` elements.
    #[stable(feature = "rust1", since = "1.0.0")]
    pub fn with_capacity(n: uint) -> RingBuf<T> {
        // +1 since the ringbuffer always leaves one space empty
        let cap = cmp::max(n + 1, MINIMUM_CAPACITY + 1).next_power_of_two();
        assert!(cap > n, "capacity overflow");
        let size = cap.checked_mul(mem::size_of::<T>())
                      .expect("capacity overflow");

        let ptr = if mem::size_of::<T>() != 0 {
            unsafe {
                let ptr = heap::allocate(size, mem::min_align_of::<T>())  as *mut T;;
                if ptr.is_null() { ::alloc::oom() }
                ptr
            }
        } else {
            heap::EMPTY as *mut T
        };

        RingBuf {
            tail: 0,
            head: 0,
            cap: cap,
            ptr: ptr
        }
    }

    /// Retrieves an element in the `RingBuf` by index.
    ///
    /// # Examples
    ///
    /// ```rust
    /// use std::collections::RingBuf;
    ///
    /// let mut buf = RingBuf::new();
    /// buf.push_back(3i);
    /// buf.push_back(4);
    /// buf.push_back(5);
    /// assert_eq!(buf.get(1).unwrap(), &4);
    /// ```
    #[stable(feature = "rust1", since = "1.0.0")]
    pub fn get(&self, i: uint) -> Option<&T> {
        if i < self.len() {
            let idx = self.wrap_index(self.tail + i);
            unsafe { Some(&*self.ptr.offset(idx as int)) }
        } else {
            None
        }
    }

    /// Retrieves an element in the `RingBuf` mutably by index.
    ///
    /// # Examples
    ///
    /// ```rust
    /// use std::collections::RingBuf;
    ///
    /// let mut buf = RingBuf::new();
    /// buf.push_back(3i);
    /// buf.push_back(4);
    /// buf.push_back(5);
    /// match buf.get_mut(1) {
    ///     None => {}
    ///     Some(elem) => {
    ///         *elem = 7;
    ///     }
    /// }
    ///
    /// assert_eq!(buf[1], 7);
    /// ```
    #[stable(feature = "rust1", since = "1.0.0")]
    pub fn get_mut(&mut self, i: uint) -> Option<&mut T> {
        if i < self.len() {
            let idx = self.wrap_index(self.tail + i);
            unsafe { Some(&mut *self.ptr.offset(idx as int)) }
        } else {
            None
        }
    }

    /// Swaps elements at indices `i` and `j`.
    ///
    /// `i` and `j` may be equal.
    ///
    /// Fails if there is no element with either index.
    ///
    /// # Examples
    ///
    /// ```rust
    /// use std::collections::RingBuf;
    ///
    /// let mut buf = RingBuf::new();
    /// buf.push_back(3i);
    /// buf.push_back(4);
    /// buf.push_back(5);
    /// buf.swap(0, 2);
    /// assert_eq!(buf[0], 5);
    /// assert_eq!(buf[2], 3);
    /// ```
    #[stable(feature = "rust1", since = "1.0.0")]
    pub fn swap(&mut self, i: uint, j: uint) {
        assert!(i < self.len());
        assert!(j < self.len());
        let ri = self.wrap_index(self.tail + i);
        let rj = self.wrap_index(self.tail + j);
        unsafe {
            ptr::swap(self.ptr.offset(ri as int), self.ptr.offset(rj as int))
        }
    }

    /// Returns the number of elements the `RingBuf` can hold without
    /// reallocating.
    ///
    /// # Examples
    ///
    /// ```
    /// use std::collections::RingBuf;
    ///
    /// let buf: RingBuf<int> = RingBuf::with_capacity(10);
    /// assert!(buf.capacity() >= 10);
    /// ```
    #[inline]
    #[stable(feature = "rust1", since = "1.0.0")]
    pub fn capacity(&self) -> uint { self.cap - 1 }

    /// Reserves the minimum capacity for exactly `additional` more elements to be inserted in the
    /// given `RingBuf`. Does nothing if the capacity is already sufficient.
    ///
    /// Note that the allocator may give the collection more space than it requests. Therefore
    /// capacity can not be relied upon to be precisely minimal. Prefer `reserve` if future
    /// insertions are expected.
    ///
    /// # Panics
    ///
    /// Panics if the new capacity overflows `uint`.
    ///
    /// # Examples
    ///
    /// ```
    /// use std::collections::RingBuf;
    ///
    /// let mut buf: RingBuf<int> = vec![1].into_iter().collect();
    /// buf.reserve_exact(10);
    /// assert!(buf.capacity() >= 11);
    /// ```
    #[stable(feature = "rust1", since = "1.0.0")]
    pub fn reserve_exact(&mut self, additional: uint) {
        self.reserve(additional);
    }

    /// Reserves capacity for at least `additional` more elements to be inserted in the given
    /// `Ringbuf`. The collection may reserve more space to avoid frequent reallocations.
    ///
    /// # Panics
    ///
    /// Panics if the new capacity overflows `uint`.
    ///
    /// # Examples
    ///
    /// ```
    /// use std::collections::RingBuf;
    ///
    /// let mut buf: RingBuf<int> = vec![1].into_iter().collect();
    /// buf.reserve(10);
    /// assert!(buf.capacity() >= 11);
    /// ```
    #[stable(feature = "rust1", since = "1.0.0")]
    pub fn reserve(&mut self, additional: uint) {
        let new_len = self.len() + additional;
        assert!(new_len + 1 > self.len(), "capacity overflow");
        if new_len > self.capacity() {
            let count = (new_len + 1).next_power_of_two();
            assert!(count >= new_len + 1);

            if mem::size_of::<T>() != 0 {
                let old = self.cap * mem::size_of::<T>();
                let new = count.checked_mul(mem::size_of::<T>())
                               .expect("capacity overflow");
                unsafe {
                    self.ptr = heap::reallocate(self.ptr as *mut u8,
                                                old,
                                                new,
                                                mem::min_align_of::<T>()) as *mut T;
                    if self.ptr.is_null() { ::alloc::oom() }
                }
            }

            // Move the shortest contiguous section of the ring buffer
            //    T             H
            //   [o o o o o o o . ]
            //    T             H
            // A [o o o o o o o . . . . . . . . . ]
            //        H T
            //   [o o . o o o o o ]
            //          T             H
            // B [. . . o o o o o o o . . . . . . ]
            //              H T
            //   [o o o o o . o o ]
            //              H                 T
            // C [o o o o o . . . . . . . . . o o ]

            let oldcap = self.cap;
            self.cap = count;

            if self.tail <= self.head { // A
                // Nop
            } else if self.head < oldcap - self.tail { // B
                unsafe {
                    self.copy_nonoverlapping(oldcap, 0, self.head);
                }
                self.head += oldcap;
                debug_assert!(self.head > self.tail);
            } else { // C
                let new_tail = count - (oldcap - self.tail);
                unsafe {
                    self.copy_nonoverlapping(new_tail, self.tail, oldcap - self.tail);
                }
                self.tail = new_tail;
                debug_assert!(self.head < self.tail);
            }
            debug_assert!(self.head < self.cap);
            debug_assert!(self.tail < self.cap);
            debug_assert!(self.cap.count_ones() == 1);
        }
    }

    /// Shrinks the capacity of the ringbuf as much as possible.
    ///
    /// It will drop down as close as possible to the length but the allocator may still inform the
    /// ringbuf that there is space for a few more elements.
    ///
    /// # Examples
    ///
    /// ```
    /// use std::collections::RingBuf;
    ///
    /// let mut buf = RingBuf::with_capacity(15);
    /// buf.extend(range(0u, 4));
    /// assert_eq!(buf.capacity(), 15);
    /// buf.shrink_to_fit();
    /// assert!(buf.capacity() >= 4);
    /// ```
    pub fn shrink_to_fit(&mut self) {
        // +1 since the ringbuffer always leaves one space empty
        // len + 1 can't overflow for an existing, well-formed ringbuf.
        let target_cap = cmp::max(self.len() + 1, MINIMUM_CAPACITY + 1).next_power_of_two();
        if target_cap < self.cap {
            // There are three cases of interest:
            //   All elements are out of desired bounds
            //   Elements are contiguous, and head is out of desired bounds
            //   Elements are discontiguous, and tail is out of desired bounds
            //
            // At all other times, element positions are unaffected.
            //
            // Indicates that elements at the head should be moved.
            let head_outside = self.head == 0 || self.head >= target_cap;
            // Move elements from out of desired bounds (positions after target_cap)
            if self.tail >= target_cap && head_outside {
                //                    T             H
                //   [. . . . . . . . o o o o o o o . ]
                //    T             H
                //   [o o o o o o o . ]
                unsafe {
                    self.copy_nonoverlapping(0, self.tail, self.len());
                }
                self.head = self.len();
                self.tail = 0;
            } else if self.tail != 0 && self.tail < target_cap && head_outside {
                //          T             H
                //   [. . . o o o o o o o . . . . . . ]
                //        H T
                //   [o o . o o o o o ]
                let len = self.wrap_index(self.head - target_cap);
                unsafe {
                    self.copy_nonoverlapping(0, target_cap, len);
                }
                self.head = len;
                debug_assert!(self.head < self.tail);
            } else if self.tail >= target_cap {
                //              H                 T
                //   [o o o o o . . . . . . . . . o o ]
                //              H T
                //   [o o o o o . o o ]
                debug_assert!(self.wrap_index(self.head - 1) < target_cap);
                let len = self.cap - self.tail;
                let new_tail = target_cap - len;
                unsafe {
                    self.copy_nonoverlapping(new_tail, self.tail, len);
                }
                self.tail = new_tail;
                debug_assert!(self.head < self.tail);
            }

            if mem::size_of::<T>() != 0 {
                let old = self.cap * mem::size_of::<T>();
                let new_size = target_cap * mem::size_of::<T>();
                unsafe {
                    self.ptr = heap::reallocate(self.ptr as *mut u8,
                                                old,
                                                new_size,
                                                mem::min_align_of::<T>()) as *mut T;
                    if self.ptr.is_null() { ::alloc::oom() }
                }
            }
            self.cap = target_cap;
            debug_assert!(self.head < self.cap);
            debug_assert!(self.tail < self.cap);
            debug_assert!(self.cap.count_ones() == 1);
        }
    }

    /// Shorten a ringbuf, dropping excess elements from the back.
    ///
    /// If `len` is greater than the ringbuf's current length, this has no
    /// effect.
    ///
    /// # Examples
    ///
    /// ```
    /// use std::collections::RingBuf;
    ///
    /// let mut buf = RingBuf::new();
    /// buf.push_back(5i);
    /// buf.push_back(10i);
    /// buf.push_back(15);
    /// buf.truncate(1);
    /// assert_eq!(buf.len(), 1);
    /// assert_eq!(Some(&5), buf.get(0));
    /// ```
    #[unstable(feature = "collections",
               reason = "matches collection reform specification; waiting on panic semantics")]
    pub fn truncate(&mut self, len: uint) {
        for _ in range(len, self.len()) {
            self.pop_back();
        }
    }

    /// Returns a front-to-back iterator.
    ///
    /// # Examples
    ///
    /// ```rust
    /// use std::collections::RingBuf;
    ///
    /// let mut buf = RingBuf::new();
    /// buf.push_back(5i);
    /// buf.push_back(3);
    /// buf.push_back(4);
    /// let b: &[_] = &[&5, &3, &4];
    /// assert_eq!(buf.iter().collect::<Vec<&int>>().as_slice(), b);
    /// ```
    #[stable(feature = "rust1", since = "1.0.0")]
    pub fn iter(&self) -> Iter<T> {
        Iter {
            tail: self.tail,
            head: self.head,
            ring: unsafe { self.buffer_as_slice() }
        }
    }

    /// Returns a front-to-back iterator that returns mutable references.
    ///
    /// # Examples
    ///
    /// ```rust
    /// use std::collections::RingBuf;
    ///
    /// let mut buf = RingBuf::new();
    /// buf.push_back(5i);
    /// buf.push_back(3);
    /// buf.push_back(4);
    /// for num in buf.iter_mut() {
    ///     *num = *num - 2;
    /// }
    /// let b: &[_] = &[&mut 3, &mut 1, &mut 2];
    /// assert_eq!(&buf.iter_mut().collect::<Vec<&mut int>>()[], b);
    /// ```
    #[stable(feature = "rust1", since = "1.0.0")]
    pub fn iter_mut<'a>(&'a mut self) -> IterMut<'a, T> {
        IterMut {
            tail: self.tail,
            head: self.head,
            cap: self.cap,
            ptr: self.ptr,
            marker: marker::ContravariantLifetime::<'a>,
        }
    }

    /// Consumes the list into an iterator yielding elements by value.
    #[stable(feature = "rust1", since = "1.0.0")]
    pub fn into_iter(self) -> IntoIter<T> {
        IntoIter {
            inner: self,
        }
    }

    /// Returns a pair of slices which contain, in order, the contents of the
    /// `RingBuf`.
    #[inline]
    #[unstable(feature = "collections",
               reason = "matches collection reform specification, waiting for dust to settle")]
    pub fn as_slices<'a>(&'a self) -> (&'a [T], &'a [T]) {
        unsafe {
            let contiguous = self.is_contiguous();
            let buf = self.buffer_as_slice();
            if contiguous {
                let (empty, buf) = buf.split_at(0);
                (&buf[self.tail..self.head], empty)
            } else {
                let (mid, right) = buf.split_at(self.tail);
                let (left, _) = mid.split_at(self.head);
                (right, left)
            }
        }
    }

    /// Returns a pair of slices which contain, in order, the contents of the
    /// `RingBuf`.
    #[inline]
    #[unstable(feature = "collections",
               reason = "matches collection reform specification, waiting for dust to settle")]
    pub fn as_mut_slices<'a>(&'a mut self) -> (&'a mut [T], &'a mut [T]) {
        unsafe {
            let contiguous = self.is_contiguous();
            let head = self.head;
            let tail = self.tail;
            let buf = self.buffer_as_mut_slice();

            if contiguous {
                let (empty, buf) = buf.split_at_mut(0);
                (&mut buf[tail .. head], empty)
            } else {
                let (mid, right) = buf.split_at_mut(tail);
                let (left, _) = mid.split_at_mut(head);

                (right, left)
            }
        }
    }

    /// Returns the number of elements in the `RingBuf`.
    ///
    /// # Examples
    ///
    /// ```
    /// use std::collections::RingBuf;
    ///
    /// let mut v = RingBuf::new();
    /// assert_eq!(v.len(), 0);
    /// v.push_back(1i);
    /// assert_eq!(v.len(), 1);
    /// ```
    #[stable(feature = "rust1", since = "1.0.0")]
    pub fn len(&self) -> uint { count(self.tail, self.head, self.cap) }

    /// Returns true if the buffer contains no elements
    ///
    /// # Examples
    ///
    /// ```
    /// use std::collections::RingBuf;
    ///
    /// let mut v = RingBuf::new();
    /// assert!(v.is_empty());
    /// v.push_front(1i);
    /// assert!(!v.is_empty());
    /// ```
    #[stable(feature = "rust1", since = "1.0.0")]
    pub fn is_empty(&self) -> bool { self.len() == 0 }

    /// Creates a draining iterator that clears the `RingBuf` and iterates over
    /// the removed items from start to end.
    ///
    /// # Examples
    ///
    /// ```
    /// use std::collections::RingBuf;
    ///
    /// let mut v = RingBuf::new();
    /// v.push_back(1i);
    /// assert_eq!(v.drain().next(), Some(1));
    /// assert!(v.is_empty());
    /// ```
    #[inline]
    #[unstable(feature = "collections",
               reason = "matches collection reform specification, waiting for dust to settle")]
    pub fn drain(&mut self) -> Drain<T> {
        Drain {
            inner: self,
        }
    }

    /// Clears the buffer, removing all values.
    ///
    /// # Examples
    ///
    /// ```
    /// use std::collections::RingBuf;
    ///
    /// let mut v = RingBuf::new();
    /// v.push_back(1i);
    /// v.clear();
    /// assert!(v.is_empty());
    /// ```
    #[stable(feature = "rust1", since = "1.0.0")]
    #[inline]
    pub fn clear(&mut self) {
        self.drain();
    }

    /// Provides a reference to the front element, or `None` if the sequence is
    /// empty.
    ///
    /// # Examples
    ///
    /// ```
    /// use std::collections::RingBuf;
    ///
    /// let mut d = RingBuf::new();
    /// assert_eq!(d.front(), None);
    ///
    /// d.push_back(1i);
    /// d.push_back(2i);
    /// assert_eq!(d.front(), Some(&1i));
    /// ```
    #[stable(feature = "rust1", since = "1.0.0")]
    pub fn front(&self) -> Option<&T> {
        if !self.is_empty() { Some(&self[0]) } else { None }
    }

    /// Provides a mutable reference to the front element, or `None` if the
    /// sequence is empty.
    ///
    /// # Examples
    ///
    /// ```
    /// use std::collections::RingBuf;
    ///
    /// let mut d = RingBuf::new();
    /// assert_eq!(d.front_mut(), None);
    ///
    /// d.push_back(1i);
    /// d.push_back(2i);
    /// match d.front_mut() {
    ///     Some(x) => *x = 9i,
    ///     None => (),
    /// }
    /// assert_eq!(d.front(), Some(&9i));
    /// ```
    #[stable(feature = "rust1", since = "1.0.0")]
    pub fn front_mut(&mut self) -> Option<&mut T> {
        if !self.is_empty() { Some(&mut self[0]) } else { None }
    }

    /// Provides a reference to the back element, or `None` if the sequence is
    /// empty.
    ///
    /// # Examples
    ///
    /// ```
    /// use std::collections::RingBuf;
    ///
    /// let mut d = RingBuf::new();
    /// assert_eq!(d.back(), None);
    ///
    /// d.push_back(1i);
    /// d.push_back(2i);
    /// assert_eq!(d.back(), Some(&2i));
    /// ```
    #[stable(feature = "rust1", since = "1.0.0")]
    pub fn back(&self) -> Option<&T> {
        if !self.is_empty() { Some(&self[self.len() - 1]) } else { None }
    }

    /// Provides a mutable reference to the back element, or `None` if the
    /// sequence is empty.
    ///
    /// # Examples
    ///
    /// ```
    /// use std::collections::RingBuf;
    ///
    /// let mut d = RingBuf::new();
    /// assert_eq!(d.back(), None);
    ///
    /// d.push_back(1i);
    /// d.push_back(2i);
    /// match d.back_mut() {
    ///     Some(x) => *x = 9i,
    ///     None => (),
    /// }
    /// assert_eq!(d.back(), Some(&9i));
    /// ```
    #[stable(feature = "rust1", since = "1.0.0")]
    pub fn back_mut(&mut self) -> Option<&mut T> {
        let len = self.len();
        if !self.is_empty() { Some(&mut self[len - 1]) } else { None }
    }

    /// Removes the first element and returns it, or `None` if the sequence is
    /// empty.
    ///
    /// # Examples
    ///
    /// ```
    /// use std::collections::RingBuf;
    ///
    /// let mut d = RingBuf::new();
    /// d.push_back(1i);
    /// d.push_back(2i);
    ///
    /// assert_eq!(d.pop_front(), Some(1i));
    /// assert_eq!(d.pop_front(), Some(2i));
    /// assert_eq!(d.pop_front(), None);
    /// ```
    #[stable(feature = "rust1", since = "1.0.0")]
    pub fn pop_front(&mut self) -> Option<T> {
        if self.is_empty() {
            None
        } else {
            let tail = self.tail;
            self.tail = self.wrap_index(self.tail + 1);
            unsafe { Some(self.buffer_read(tail)) }
        }
    }

    /// Inserts an element first in the sequence.
    ///
    /// # Examples
    ///
    /// ```
    /// use std::collections::RingBuf;
    ///
    /// let mut d = RingBuf::new();
    /// d.push_front(1i);
    /// d.push_front(2i);
    /// assert_eq!(d.front(), Some(&2i));
    /// ```
    #[stable(feature = "rust1", since = "1.0.0")]
    pub fn push_front(&mut self, t: T) {
        if self.is_full() {
            self.reserve(1);
            debug_assert!(!self.is_full());
        }

        self.tail = self.wrap_index(self.tail - 1);
        let tail = self.tail;
        unsafe { self.buffer_write(tail, t); }
    }

    /// Appends an element to the back of a buffer
    ///
    /// # Examples
    ///
    /// ```rust
    /// use std::collections::RingBuf;
    ///
    /// let mut buf = RingBuf::new();
    /// buf.push_back(1i);
    /// buf.push_back(3);
    /// assert_eq!(3, *buf.back().unwrap());
    /// ```
    #[stable(feature = "rust1", since = "1.0.0")]
    pub fn push_back(&mut self, t: T) {
        if self.is_full() {
            self.reserve(1);
            debug_assert!(!self.is_full());
        }

        let head = self.head;
        self.head = self.wrap_index(self.head + 1);
        unsafe { self.buffer_write(head, t) }
    }

    /// Removes the last element from a buffer and returns it, or `None` if
    /// it is empty.
    ///
    /// # Examples
    ///
    /// ```rust
    /// use std::collections::RingBuf;
    ///
    /// let mut buf = RingBuf::new();
    /// assert_eq!(buf.pop_back(), None);
    /// buf.push_back(1i);
    /// buf.push_back(3);
    /// assert_eq!(buf.pop_back(), Some(3));
    /// ```
    #[stable(feature = "rust1", since = "1.0.0")]
    pub fn pop_back(&mut self) -> Option<T> {
        if self.is_empty() {
            None
        } else {
            self.head = self.wrap_index(self.head - 1);
            let head = self.head;
            unsafe { Some(self.buffer_read(head)) }
        }
    }

    #[inline]
    fn is_contiguous(&self) -> bool {
        self.tail <= self.head
    }

    /// Removes an element from anywhere in the ringbuf and returns it, replacing it with the last
    /// element.
    ///
    /// This does not preserve ordering, but is O(1).
    ///
    /// Returns `None` if `index` is out of bounds.
    ///
    /// # Examples
    ///
    /// ```
    /// use std::collections::RingBuf;
    ///
    /// let mut buf = RingBuf::new();
    /// assert_eq!(buf.swap_back_remove(0), None);
    /// buf.push_back(5i);
    /// buf.push_back(99);
    /// buf.push_back(15);
    /// buf.push_back(20);
    /// buf.push_back(10);
    /// assert_eq!(buf.swap_back_remove(1), Some(99));
    /// ```
    #[unstable(feature = "collections",
               reason = "the naming of this function may be altered")]
    pub fn swap_back_remove(&mut self, index: uint) -> Option<T> {
        let length = self.len();
        if length > 0 && index < length - 1 {
            self.swap(index, length - 1);
        } else if index >= length {
            return None;
        }
        self.pop_back()
    }

    /// Removes an element from anywhere in the ringbuf and returns it, replacing it with the first
    /// element.
    ///
    /// This does not preserve ordering, but is O(1).
    ///
    /// Returns `None` if `index` is out of bounds.
    ///
    /// # Examples
    ///
    /// ```
    /// use std::collections::RingBuf;
    ///
    /// let mut buf = RingBuf::new();
    /// assert_eq!(buf.swap_front_remove(0), None);
    /// buf.push_back(15i);
    /// buf.push_back(5);
    /// buf.push_back(10);
    /// buf.push_back(99);
    /// buf.push_back(20i);
    /// assert_eq!(buf.swap_front_remove(3), Some(99));
    /// ```
    #[unstable(feature = "collections",
               reason = "the naming of this function may be altered")]
    pub fn swap_front_remove(&mut self, index: uint) -> Option<T> {
        let length = self.len();
        if length > 0 && index < length && index != 0 {
            self.swap(index, 0);
        } else if index >= length {
            return None;
        }
        self.pop_front()
    }

    /// Inserts an element at position `i` within the ringbuf. Whichever
    /// end is closer to the insertion point will be moved to make room,
    /// and all the affected elements will be moved to new positions.
    ///
    /// # Panics
    ///
    /// Panics if `i` is greater than ringbuf's length
    ///
    /// # Examples
    /// ```rust
    /// use std::collections::RingBuf;
    ///
    /// let mut buf = RingBuf::new();
    /// buf.push_back(10i);
    /// buf.push_back(12);
    /// buf.insert(1,11);
    /// assert_eq!(Some(&11), buf.get(1));
    /// ```
    pub fn insert(&mut self, i: uint, t: T) {
        assert!(i <= self.len(), "index out of bounds");
        if self.is_full() {
            self.reserve(1);
            debug_assert!(!self.is_full());
        }

        // Move the least number of elements in the ring buffer and insert
        // the given object
        //
        // At most len/2 - 1 elements will be moved. O(min(n, n-i))
        //
        // There are three main cases:
        //  Elements are contiguous
        //      - special case when tail is 0
        //  Elements are discontiguous and the insert is in the tail section
        //  Elements are discontiguous and the insert is in the head section
        //
        // For each of those there are two more cases:
        //  Insert is closer to tail
        //  Insert is closer to head
        //
        // Key: H - self.head
        //      T - self.tail
        //      o - Valid element
        //      I - Insertion element
        //      A - The element that should be after the insertion point
        //      M - Indicates element was moved

        let idx = self.wrap_index(self.tail + i);

        let distance_to_tail = i;
        let distance_to_head = self.len() - i;

        let contiguous = self.is_contiguous();

        match (contiguous, distance_to_tail <= distance_to_head, idx >= self.tail) {
            (true, true, _) if i == 0 => {
                // push_front
                //
                //       T
                //       I             H
                //      [A o o o o o o . . . . . . . . .]
                //
                //                       H         T
                //      [A o o o o o o o . . . . . I]
                //

                self.tail = self.wrap_index(self.tail - 1);
            },
            (true, true, _) => unsafe {
                // contiguous, insert closer to tail:
                //
                //             T   I         H
                //      [. . . o o A o o o o . . . . . .]
                //
                //           T               H
                //      [. . o o I A o o o o . . . . . .]
                //           M M
                //
                // contiguous, insert closer to tail and tail is 0:
                //
                //
                //       T   I         H
                //      [o o A o o o o . . . . . . . . .]
                //
                //                       H             T
                //      [o I A o o o o o . . . . . . . o]
                //       M                             M

                let new_tail = self.wrap_index(self.tail - 1);

                self.copy(new_tail, self.tail, 1);
                // Already moved the tail, so we only copy `i - 1` elements.
                self.copy(self.tail, self.tail + 1, i - 1);

                self.tail = new_tail;
            },
            (true, false, _) => unsafe {
                //  contiguous, insert closer to head:
                //
                //             T       I     H
                //      [. . . o o o o A o o . . . . . .]
                //
                //             T               H
                //      [. . . o o o o I A o o . . . . .]
                //                       M M M

                self.copy(idx + 1, idx, self.head - idx);
                self.head = self.wrap_index(self.head + 1);
            },
            (false, true, true) => unsafe {
                // discontiguous, insert closer to tail, tail section:
                //
                //                   H         T   I
                //      [o o o o o o . . . . . o o A o o]
                //
                //                   H       T
                //      [o o o o o o . . . . o o I A o o]
                //                           M M

                self.copy(self.tail - 1, self.tail, i);
                self.tail -= 1;
            },
            (false, false, true) => unsafe {
                // discontiguous, insert closer to head, tail section:
                //
                //           H             T         I
                //      [o o . . . . . . . o o o o o A o]
                //
                //             H           T
                //      [o o o . . . . . . o o o o o I A]
                //       M M M                         M

                // copy elements up to new head
                self.copy(1, 0, self.head);

                // copy last element into empty spot at bottom of buffer
                self.copy(0, self.cap - 1, 1);

                // move elements from idx to end forward not including ^ element
                self.copy(idx + 1, idx, self.cap - 1 - idx);

                self.head += 1;
            },
            (false, true, false) if idx == 0 => unsafe {
                // discontiguous, insert is closer to tail, head section,
                // and is at index zero in the internal buffer:
                //
                //       I                   H     T
                //      [A o o o o o o o o o . . . o o o]
                //
                //                           H   T
                //      [A o o o o o o o o o . . o o o I]
                //                               M M M

                // copy elements up to new tail
                self.copy(self.tail - 1, self.tail, self.cap - self.tail);

                // copy last element into empty spot at bottom of buffer
                self.copy(self.cap - 1, 0, 1);

                self.tail -= 1;
            },
            (false, true, false) => unsafe {
                // discontiguous, insert closer to tail, head section:
                //
                //             I             H     T
                //      [o o o A o o o o o o . . . o o o]
                //
                //                           H   T
                //      [o o I A o o o o o o . . o o o o]
                //       M M                     M M M M

                // copy elements up to new tail
                self.copy(self.tail - 1, self.tail, self.cap - self.tail);

                // copy last element into empty spot at bottom of buffer
                self.copy(self.cap - 1, 0, 1);

                // move elements from idx-1 to end forward not including ^ element
                self.copy(0, 1, idx - 1);

                self.tail -= 1;
            },
            (false, false, false) => unsafe {
                // discontiguous, insert closer to head, head section:
                //
                //               I     H           T
                //      [o o o o A o o . . . . . . o o o]
                //
                //                     H           T
                //      [o o o o I A o o . . . . . o o o]
                //                 M M M

                self.copy(idx + 1, idx, self.head - idx);
                self.head += 1;
            }
        }

        // tail might've been changed so we need to recalculate
        let new_idx = self.wrap_index(self.tail + i);
        unsafe {
            self.buffer_write(new_idx, t);
        }
    }

    /// Removes and returns the element at position `i` from the ringbuf.
    /// Whichever end is closer to the removal point will be moved to make
    /// room, and all the affected elements will be moved to new positions.
    /// Returns `None` if `i` is out of bounds.
    ///
    /// # Examples
    /// ```rust
    /// use std::collections::RingBuf;
    ///
    /// let mut buf = RingBuf::new();
    /// buf.push_back(5i);
    /// buf.push_back(10i);
    /// buf.push_back(12i);
    /// buf.push_back(15);
    /// buf.remove(2);
    /// assert_eq!(Some(&15), buf.get(2));
    /// ```
    #[stable(feature = "rust1", since = "1.0.0")]
    pub fn remove(&mut self, i: uint) -> Option<T> {
        if self.is_empty() || self.len() <= i {
            return None;
        }

        // There are three main cases:
        //  Elements are contiguous
        //  Elements are discontiguous and the removal is in the tail section
        //  Elements are discontiguous and the removal is in the head section
        //      - special case when elements are technically contiguous,
        //        but self.head = 0
        //
        // For each of those there are two more cases:
        //  Insert is closer to tail
        //  Insert is closer to head
        //
        // Key: H - self.head
        //      T - self.tail
        //      o - Valid element
        //      x - Element marked for removal
        //      R - Indicates element that is being removed
        //      M - Indicates element was moved

        let idx = self.wrap_index(self.tail + i);

        let elem = unsafe {
            Some(self.buffer_read(idx))
        };

        let distance_to_tail = i;
        let distance_to_head = self.len() - i;

        let contiguous = self.is_contiguous();

        match (contiguous, distance_to_tail <= distance_to_head, idx >= self.tail) {
            (true, true, _) => unsafe {
                // contiguous, remove closer to tail:
                //
                //             T   R         H
                //      [. . . o o x o o o o . . . . . .]
                //
                //               T           H
                //      [. . . . o o o o o o . . . . . .]
                //               M M

                self.copy(self.tail + 1, self.tail, i);
                self.tail += 1;
            },
            (true, false, _) => unsafe {
                // contiguous, remove closer to head:
                //
                //             T       R     H
                //      [. . . o o o o x o o . . . . . .]
                //
                //             T           H
                //      [. . . o o o o o o . . . . . . .]
                //                     M M

                self.copy(idx, idx + 1, self.head - idx - 1);
                self.head -= 1;
            },
            (false, true, true) => unsafe {
                // discontiguous, remove closer to tail, tail section:
                //
                //                   H         T   R
                //      [o o o o o o . . . . . o o x o o]
                //
                //                   H           T
                //      [o o o o o o . . . . . . o o o o]
                //                               M M

                self.copy(self.tail + 1, self.tail, i);
                self.tail = self.wrap_index(self.tail + 1);
            },
            (false, false, false) => unsafe {
                // discontiguous, remove closer to head, head section:
                //
                //               R     H           T
                //      [o o o o x o o . . . . . . o o o]
                //
                //                   H             T
                //      [o o o o o o . . . . . . . o o o]
                //               M M

                self.copy(idx, idx + 1, self.head - idx - 1);
                self.head -= 1;
            },
            (false, false, true) => unsafe {
                // discontiguous, remove closer to head, tail section:
                //
                //             H           T         R
                //      [o o o . . . . . . o o o o o x o]
                //
                //           H             T
                //      [o o . . . . . . . o o o o o o o]
                //       M M                         M M
                //
                // or quasi-discontiguous, remove next to head, tail section:
                //
                //       H                 T         R
                //      [. . . . . . . . . o o o o o x o]
                //
                //                         T           H
                //      [. . . . . . . . . o o o o o o .]
                //                                   M

                // draw in elements in the tail section
                self.copy(idx, idx + 1, self.cap - idx - 1);

                // Prevents underflow.
                if self.head != 0 {
                    // copy first element into empty spot
                    self.copy(self.cap - 1, 0, 1);

                    // move elements in the head section backwards
                    self.copy(0, 1, self.head - 1);
                }

                self.head = self.wrap_index(self.head - 1);
            },
            (false, true, false) => unsafe {
                // discontiguous, remove closer to tail, head section:
                //
                //           R               H     T
                //      [o o x o o o o o o o . . . o o o]
                //
                //                           H       T
                //      [o o o o o o o o o o . . . . o o]
                //       M M M                       M M

                // draw in elements up to idx
                self.copy(1, 0, idx);

                // copy last element into empty spot
                self.copy(0, self.cap - 1, 1);

                // move elements from tail to end forward, excluding the last one
                self.copy(self.tail + 1, self.tail, self.cap - self.tail - 1);

                self.tail = self.wrap_index(self.tail + 1);
            }
        }

        return elem;
    }
}

impl<T: Clone> RingBuf<T> {
    /// Modifies the ringbuf in-place so that `len()` is equal to new_len,
    /// either by removing excess elements or by appending copies of a value to the back.
    ///
    /// # Examples
    ///
    /// ```
    /// use std::collections::RingBuf;
    ///
    /// let mut buf = RingBuf::new();
    /// buf.push_back(5i);
    /// buf.push_back(10i);
    /// buf.push_back(15);
    /// buf.resize(2, 0);
    /// buf.resize(6, 20);
    /// for (a, b) in [5, 10, 20, 20, 20, 20].iter().zip(buf.iter()) {
    ///     assert_eq!(a, b);
    /// }
    /// ```
    #[unstable(feature = "collections",
               reason = "matches collection reform specification; waiting on panic semantics")]
    pub fn resize(&mut self, new_len: uint, value: T) {
        let len = self.len();

        if new_len > len {
            self.extend(repeat(value).take(new_len - len))
        } else {
            self.truncate(new_len);
        }
    }
}

/// Returns the index in the underlying buffer for a given logical element index.
#[inline]
fn wrap_index(index: uint, size: uint) -> uint {
    // size is always a power of 2
    index & (size - 1)
}

/// Calculate the number of elements left to be read in the buffer
#[inline]
fn count(tail: uint, head: uint, size: uint) -> uint {
    // size is always a power of 2
    (head - tail) & (size - 1)
}

/// `RingBuf` iterator.
#[stable(feature = "rust1", since = "1.0.0")]
pub struct Iter<'a, T:'a> {
    ring: &'a [T],
    tail: uint,
    head: uint
}

// FIXME(#19839) Remove in favor of `#[derive(Clone)]`
impl<'a, T> Clone for Iter<'a, T> {
    fn clone(&self) -> Iter<'a, T> {
        Iter {
            ring: self.ring,
            tail: self.tail,
            head: self.head
        }
    }
}

#[stable(feature = "rust1", since = "1.0.0")]
impl<'a, T> Iterator for Iter<'a, T> {
    type Item = &'a T;

    #[inline]
    fn next(&mut self) -> Option<&'a T> {
        if self.tail == self.head {
            return None;
        }
        let tail = self.tail;
        self.tail = wrap_index(self.tail + 1, self.ring.len());
        unsafe { Some(self.ring.get_unchecked(tail)) }
    }

    #[inline]
    fn size_hint(&self) -> (uint, Option<uint>) {
        let len = count(self.tail, self.head, self.ring.len());
        (len, Some(len))
    }
}

#[stable(feature = "rust1", since = "1.0.0")]
impl<'a, T> DoubleEndedIterator for Iter<'a, T> {
    #[inline]
    fn next_back(&mut self) -> Option<&'a T> {
        if self.tail == self.head {
            return None;
        }
        self.head = wrap_index(self.head - 1, self.ring.len());
        unsafe { Some(self.ring.get_unchecked(self.head)) }
    }
}

#[stable(feature = "rust1", since = "1.0.0")]
impl<'a, T> ExactSizeIterator for Iter<'a, T> {}

#[stable(feature = "rust1", since = "1.0.0")]
impl<'a, T> RandomAccessIterator for Iter<'a, T> {
    #[inline]
    fn indexable(&self) -> uint {
        let (len, _) = self.size_hint();
        len
    }

    #[inline]
    fn idx(&mut self, j: uint) -> Option<&'a T> {
        if j >= self.indexable() {
            None
        } else {
            let idx = wrap_index(self.tail + j, self.ring.len());
            unsafe { Some(self.ring.get_unchecked(idx)) }
        }
    }
}

// FIXME This was implemented differently from Iter because of a problem
//       with returning the mutable reference. I couldn't find a way to
//       make the lifetime checker happy so, but there should be a way.
/// `RingBuf` mutable iterator.
#[stable(feature = "rust1", since = "1.0.0")]
pub struct IterMut<'a, T:'a> {
    ptr: *mut T,
    tail: uint,
    head: uint,
    cap: uint,
    marker: marker::ContravariantLifetime<'a>,
}

#[stable(feature = "rust1", since = "1.0.0")]
impl<'a, T> Iterator for IterMut<'a, T> {
    type Item = &'a mut T;

    #[inline]
    fn next(&mut self) -> Option<&'a mut T> {
        if self.tail == self.head {
            return None;
        }
        let tail = self.tail;
        self.tail = wrap_index(self.tail + 1, self.cap);

        unsafe {
            Some(&mut *self.ptr.offset(tail as int))
        }
    }

    #[inline]
    fn size_hint(&self) -> (uint, Option<uint>) {
        let len = count(self.tail, self.head, self.cap);
        (len, Some(len))
    }
}

#[stable(feature = "rust1", since = "1.0.0")]
impl<'a, T> DoubleEndedIterator for IterMut<'a, T> {
    #[inline]
    fn next_back(&mut self) -> Option<&'a mut T> {
        if self.tail == self.head {
            return None;
        }
        self.head = wrap_index(self.head - 1, self.cap);

        unsafe {
            Some(&mut *self.ptr.offset(self.head as int))
        }
    }
}

#[stable(feature = "rust1", since = "1.0.0")]
impl<'a, T> ExactSizeIterator for IterMut<'a, T> {}

/// A by-value RingBuf iterator
#[stable(feature = "rust1", since = "1.0.0")]
pub struct IntoIter<T> {
    inner: RingBuf<T>,
}

#[stable(feature = "rust1", since = "1.0.0")]
impl<T> Iterator for IntoIter<T> {
    type Item = T;

    #[inline]
    fn next(&mut self) -> Option<T> {
        self.inner.pop_front()
    }

    #[inline]
    fn size_hint(&self) -> (uint, Option<uint>) {
        let len = self.inner.len();
        (len, Some(len))
    }
}

#[stable(feature = "rust1", since = "1.0.0")]
impl<T> DoubleEndedIterator for IntoIter<T> {
    #[inline]
    fn next_back(&mut self) -> Option<T> {
        self.inner.pop_back()
    }
}

#[stable(feature = "rust1", since = "1.0.0")]
impl<T> ExactSizeIterator for IntoIter<T> {}

/// A draining RingBuf iterator
#[unstable(feature = "collections",
           reason = "matches collection reform specification, waiting for dust to settle")]
pub struct Drain<'a, T: 'a> {
    inner: &'a mut RingBuf<T>,
}

#[unsafe_destructor]
#[stable(feature = "rust1", since = "1.0.0")]
impl<'a, T: 'a> Drop for Drain<'a, T> {
    fn drop(&mut self) {
        for _ in *self {}
        self.inner.head = 0;
        self.inner.tail = 0;
    }
}

#[stable(feature = "rust1", since = "1.0.0")]
impl<'a, T: 'a> Iterator for Drain<'a, T> {
    type Item = T;

    #[inline]
    fn next(&mut self) -> Option<T> {
        self.inner.pop_front()
    }

    #[inline]
    fn size_hint(&self) -> (uint, Option<uint>) {
        let len = self.inner.len();
        (len, Some(len))
    }
}

#[stable(feature = "rust1", since = "1.0.0")]
impl<'a, T: 'a> DoubleEndedIterator for Drain<'a, T> {
    #[inline]
    fn next_back(&mut self) -> Option<T> {
        self.inner.pop_back()
    }
}

#[stable(feature = "rust1", since = "1.0.0")]
impl<'a, T: 'a> ExactSizeIterator for Drain<'a, T> {}

#[stable(feature = "rust1", since = "1.0.0")]
impl<A: PartialEq> PartialEq for RingBuf<A> {
    fn eq(&self, other: &RingBuf<A>) -> bool {
        self.len() == other.len() &&
            self.iter().zip(other.iter()).all(|(a, b)| a.eq(b))
    }
}

#[stable(feature = "rust1", since = "1.0.0")]
impl<A: Eq> Eq for RingBuf<A> {}

#[stable(feature = "rust1", since = "1.0.0")]
impl<A: PartialOrd> PartialOrd for RingBuf<A> {
    fn partial_cmp(&self, other: &RingBuf<A>) -> Option<Ordering> {
        iter::order::partial_cmp(self.iter(), other.iter())
    }
}

#[stable(feature = "rust1", since = "1.0.0")]
impl<A: Ord> Ord for RingBuf<A> {
    #[inline]
    fn cmp(&self, other: &RingBuf<A>) -> Ordering {
        iter::order::cmp(self.iter(), other.iter())
    }
}

#[stable(feature = "rust1", since = "1.0.0")]
impl<S: Writer + Hasher, A: Hash<S>> Hash<S> for RingBuf<A> {
    fn hash(&self, state: &mut S) {
        self.len().hash(state);
        for elt in self.iter() {
            elt.hash(state);
        }
    }
}

#[stable(feature = "rust1", since = "1.0.0")]
impl<A> Index<uint> for RingBuf<A> {
    type Output = A;

    #[inline]
    fn index<'a>(&'a self, i: &uint) -> &'a A {
        self.get(*i).expect("Out of bounds access")
    }
}

#[stable(feature = "rust1", since = "1.0.0")]
impl<A> IndexMut<uint> for RingBuf<A> {
    type Output = A;

    #[inline]
    fn index_mut<'a>(&'a mut self, i: &uint) -> &'a mut A {
        self.get_mut(*i).expect("Out of bounds access")
    }
}

#[stable(feature = "rust1", since = "1.0.0")]
impl<A> FromIterator<A> for RingBuf<A> {
    fn from_iter<T: Iterator<Item=A>>(iterator: T) -> RingBuf<A> {
        let (lower, _) = iterator.size_hint();
        let mut deq = RingBuf::with_capacity(lower);
        deq.extend(iterator);
        deq
    }
}

#[stable(feature = "rust1", since = "1.0.0")]
impl<A> Extend<A> for RingBuf<A> {
    fn extend<T: Iterator<Item=A>>(&mut self, mut iterator: T) {
        for elt in iterator {
            self.push_back(elt);
        }
    }
}

<<<<<<< HEAD
#[stable(feature = "rust1", since = "1.0.0")]
impl<T: fmt::Show> fmt::Show for RingBuf<T> {
=======
#[stable]
impl<T: fmt::Debug> fmt::Debug for RingBuf<T> {
>>>>>>> 0430a43d
    fn fmt(&self, f: &mut fmt::Formatter) -> fmt::Result {
        try!(write!(f, "RingBuf ["));

        for (i, e) in self.iter().enumerate() {
            if i != 0 { try!(write!(f, ", ")); }
            try!(write!(f, "{:?}", *e));
        }

        write!(f, "]")
    }
}

#[cfg(test)]
mod tests {
    use self::Taggy::*;
    use self::Taggypar::*;
    use prelude::*;
    use core::iter;
    use std::fmt::Debug;
    use std::hash::{self, SipHasher};
    use test::Bencher;
    use test;

    use super::RingBuf;

    #[test]
    #[allow(deprecated)]
    fn test_simple() {
        let mut d = RingBuf::new();
        assert_eq!(d.len(), 0u);
        d.push_front(17i);
        d.push_front(42i);
        d.push_back(137);
        assert_eq!(d.len(), 3u);
        d.push_back(137);
        assert_eq!(d.len(), 4u);
        assert_eq!(*d.front().unwrap(), 42);
        assert_eq!(*d.back().unwrap(), 137);
        let mut i = d.pop_front();
        assert_eq!(i, Some(42));
        i = d.pop_back();
        assert_eq!(i, Some(137));
        i = d.pop_back();
        assert_eq!(i, Some(137));
        i = d.pop_back();
        assert_eq!(i, Some(17));
        assert_eq!(d.len(), 0u);
        d.push_back(3);
        assert_eq!(d.len(), 1u);
        d.push_front(2);
        assert_eq!(d.len(), 2u);
        d.push_back(4);
        assert_eq!(d.len(), 3u);
        d.push_front(1);
        assert_eq!(d.len(), 4u);
        debug!("{}", d[0]);
        debug!("{}", d[1]);
        debug!("{}", d[2]);
        debug!("{}", d[3]);
        assert_eq!(d[0], 1);
        assert_eq!(d[1], 2);
        assert_eq!(d[2], 3);
        assert_eq!(d[3], 4);
    }

    #[cfg(test)]
    fn test_parameterized<T:Clone + PartialEq + Debug>(a: T, b: T, c: T, d: T) {
        let mut deq = RingBuf::new();
        assert_eq!(deq.len(), 0);
        deq.push_front(a.clone());
        deq.push_front(b.clone());
        deq.push_back(c.clone());
        assert_eq!(deq.len(), 3);
        deq.push_back(d.clone());
        assert_eq!(deq.len(), 4);
        assert_eq!((*deq.front().unwrap()).clone(), b.clone());
        assert_eq!((*deq.back().unwrap()).clone(), d.clone());
        assert_eq!(deq.pop_front().unwrap(), b.clone());
        assert_eq!(deq.pop_back().unwrap(), d.clone());
        assert_eq!(deq.pop_back().unwrap(), c.clone());
        assert_eq!(deq.pop_back().unwrap(), a.clone());
        assert_eq!(deq.len(), 0);
        deq.push_back(c.clone());
        assert_eq!(deq.len(), 1);
        deq.push_front(b.clone());
        assert_eq!(deq.len(), 2);
        deq.push_back(d.clone());
        assert_eq!(deq.len(), 3);
        deq.push_front(a.clone());
        assert_eq!(deq.len(), 4);
        assert_eq!(deq[0].clone(), a.clone());
        assert_eq!(deq[1].clone(), b.clone());
        assert_eq!(deq[2].clone(), c.clone());
        assert_eq!(deq[3].clone(), d.clone());
    }

    #[test]
    fn test_push_front_grow() {
        let mut deq = RingBuf::new();
        for i in range(0u, 66) {
            deq.push_front(i);
        }
        assert_eq!(deq.len(), 66);

        for i in range(0u, 66) {
            assert_eq!(deq[i], 65 - i);
        }

        let mut deq = RingBuf::new();
        for i in range(0u, 66) {
            deq.push_back(i);
        }

        for i in range(0u, 66) {
            assert_eq!(deq[i], i);
        }
    }

    #[test]
    fn test_index() {
        let mut deq = RingBuf::new();
        for i in range(1u, 4) {
            deq.push_front(i);
        }
        assert_eq!(deq[1], 2);
    }

    #[test]
    #[should_fail]
    fn test_index_out_of_bounds() {
        let mut deq = RingBuf::new();
        for i in range(1u, 4) {
            deq.push_front(i);
        }
        deq[3];
    }

    #[bench]
    fn bench_new(b: &mut test::Bencher) {
        b.iter(|| {
            let ring: RingBuf<u64> = RingBuf::new();
            test::black_box(ring);
        })
    }

    #[bench]
    fn bench_push_back_100(b: &mut test::Bencher) {
        let mut deq = RingBuf::with_capacity(101);
        b.iter(|| {
            for i in range(0i, 100) {
                deq.push_back(i);
            }
            deq.head = 0;
            deq.tail = 0;
        })
    }

    #[bench]
    fn bench_push_front_100(b: &mut test::Bencher) {
        let mut deq = RingBuf::with_capacity(101);
        b.iter(|| {
            for i in range(0i, 100) {
                deq.push_front(i);
            }
            deq.head = 0;
            deq.tail = 0;
        })
    }

    #[bench]
    fn bench_pop_back_100(b: &mut test::Bencher) {
        let mut deq: RingBuf<int> = RingBuf::with_capacity(101);

        b.iter(|| {
            deq.head = 100;
            deq.tail = 0;
            while !deq.is_empty() {
                test::black_box(deq.pop_back());
            }
        })
    }

    #[bench]
    fn bench_pop_front_100(b: &mut test::Bencher) {
        let mut deq: RingBuf<int> = RingBuf::with_capacity(101);

        b.iter(|| {
            deq.head = 100;
            deq.tail = 0;
            while !deq.is_empty() {
                test::black_box(deq.pop_front());
            }
        })
    }

    #[bench]
    fn bench_grow_1025(b: &mut test::Bencher) {
        b.iter(|| {
            let mut deq = RingBuf::new();
            for i in range(0i, 1025) {
                deq.push_front(i);
            }
            test::black_box(deq);
        })
    }

    #[bench]
    fn bench_iter_1000(b: &mut test::Bencher) {
        let ring: RingBuf<int> = range(0i, 1000).collect();

        b.iter(|| {
            let mut sum = 0;
            for &i in ring.iter() {
                sum += i;
            }
            test::black_box(sum);
        })
    }

    #[bench]
    fn bench_mut_iter_1000(b: &mut test::Bencher) {
        let mut ring: RingBuf<int> = range(0i, 1000).collect();

        b.iter(|| {
            let mut sum = 0;
            for i in ring.iter_mut() {
                sum += *i;
            }
            test::black_box(sum);
        })
    }

    #[derive(Clone, PartialEq, Show)]
    enum Taggy {
        One(int),
        Two(int, int),
        Three(int, int, int),
    }

    #[derive(Clone, PartialEq, Show)]
    enum Taggypar<T> {
        Onepar(int),
        Twopar(int, int),
        Threepar(int, int, int),
    }

    #[derive(Clone, PartialEq, Show)]
    struct RecCy {
        x: int,
        y: int,
        t: Taggy
    }

    #[test]
    fn test_param_int() {
        test_parameterized::<int>(5, 72, 64, 175);
    }

    #[test]
    fn test_param_taggy() {
        test_parameterized::<Taggy>(One(1), Two(1, 2), Three(1, 2, 3), Two(17, 42));
    }

    #[test]
    fn test_param_taggypar() {
        test_parameterized::<Taggypar<int>>(Onepar::<int>(1),
                                            Twopar::<int>(1, 2),
                                            Threepar::<int>(1, 2, 3),
                                            Twopar::<int>(17, 42));
    }

    #[test]
    fn test_param_reccy() {
        let reccy1 = RecCy { x: 1, y: 2, t: One(1) };
        let reccy2 = RecCy { x: 345, y: 2, t: Two(1, 2) };
        let reccy3 = RecCy { x: 1, y: 777, t: Three(1, 2, 3) };
        let reccy4 = RecCy { x: 19, y: 252, t: Two(17, 42) };
        test_parameterized::<RecCy>(reccy1, reccy2, reccy3, reccy4);
    }

    #[test]
    fn test_with_capacity() {
        let mut d = RingBuf::with_capacity(0);
        d.push_back(1i);
        assert_eq!(d.len(), 1);
        let mut d = RingBuf::with_capacity(50);
        d.push_back(1i);
        assert_eq!(d.len(), 1);
    }

    #[test]
    fn test_with_capacity_non_power_two() {
        let mut d3 = RingBuf::with_capacity(3);
        d3.push_back(1i);

        // X = None, | = lo
        // [|1, X, X]
        assert_eq!(d3.pop_front(), Some(1));
        // [X, |X, X]
        assert_eq!(d3.front(), None);

        // [X, |3, X]
        d3.push_back(3);
        // [X, |3, 6]
        d3.push_back(6);
        // [X, X, |6]
        assert_eq!(d3.pop_front(), Some(3));

        // Pushing the lo past half way point to trigger
        // the 'B' scenario for growth
        // [9, X, |6]
        d3.push_back(9);
        // [9, 12, |6]
        d3.push_back(12);

        d3.push_back(15);
        // There used to be a bug here about how the
        // RingBuf made growth assumptions about the
        // underlying Vec which didn't hold and lead
        // to corruption.
        // (Vec grows to next power of two)
        //good- [9, 12, 15, X, X, X, X, |6]
        //bug-  [15, 12, X, X, X, |6, X, X]
        assert_eq!(d3.pop_front(), Some(6));

        // Which leads us to the following state which
        // would be a failure case.
        //bug-  [15, 12, X, X, X, X, |X, X]
        assert_eq!(d3.front(), Some(&9));
    }

    #[test]
    fn test_reserve_exact() {
        let mut d = RingBuf::new();
        d.push_back(0u64);
        d.reserve_exact(50);
        assert!(d.capacity() >= 51);
        let mut d = RingBuf::new();
        d.push_back(0u32);
        d.reserve_exact(50);
        assert!(d.capacity() >= 51);
    }

    #[test]
    fn test_reserve() {
        let mut d = RingBuf::new();
        d.push_back(0u64);
        d.reserve(50);
        assert!(d.capacity() >= 51);
        let mut d = RingBuf::new();
        d.push_back(0u32);
        d.reserve(50);
        assert!(d.capacity() >= 51);
    }

    #[test]
    fn test_swap() {
        let mut d: RingBuf<int> = range(0i, 5).collect();
        d.pop_front();
        d.swap(0, 3);
        assert_eq!(d.iter().map(|&x|x).collect::<Vec<int>>(), vec!(4, 2, 3, 1));
    }

    #[test]
    fn test_iter() {
        let mut d = RingBuf::new();
        assert_eq!(d.iter().next(), None);
        assert_eq!(d.iter().size_hint(), (0, Some(0)));

        for i in range(0i, 5) {
            d.push_back(i);
        }
        {
            let b: &[_] = &[&0,&1,&2,&3,&4];
            assert_eq!(d.iter().collect::<Vec<&int>>(), b);
        }

        for i in range(6i, 9) {
            d.push_front(i);
        }
        {
            let b: &[_] = &[&8,&7,&6,&0,&1,&2,&3,&4];
            assert_eq!(d.iter().collect::<Vec<&int>>(), b);
        }

        let mut it = d.iter();
        let mut len = d.len();
        loop {
            match it.next() {
                None => break,
                _ => { len -= 1; assert_eq!(it.size_hint(), (len, Some(len))) }
            }
        }
    }

    #[test]
    fn test_rev_iter() {
        let mut d = RingBuf::new();
        assert_eq!(d.iter().rev().next(), None);

        for i in range(0i, 5) {
            d.push_back(i);
        }
        {
            let b: &[_] = &[&4,&3,&2,&1,&0];
            assert_eq!(d.iter().rev().collect::<Vec<&int>>(), b);
        }

        for i in range(6i, 9) {
            d.push_front(i);
        }
        let b: &[_] = &[&4,&3,&2,&1,&0,&6,&7,&8];
        assert_eq!(d.iter().rev().collect::<Vec<&int>>(), b);
    }

    #[test]
    fn test_mut_rev_iter_wrap() {
        let mut d = RingBuf::with_capacity(3);
        assert!(d.iter_mut().rev().next().is_none());

        d.push_back(1i);
        d.push_back(2);
        d.push_back(3);
        assert_eq!(d.pop_front(), Some(1));
        d.push_back(4);

        assert_eq!(d.iter_mut().rev().map(|x| *x).collect::<Vec<int>>(),
                   vec!(4, 3, 2));
    }

    #[test]
    fn test_mut_iter() {
        let mut d = RingBuf::new();
        assert!(d.iter_mut().next().is_none());

        for i in range(0u, 3) {
            d.push_front(i);
        }

        for (i, elt) in d.iter_mut().enumerate() {
            assert_eq!(*elt, 2 - i);
            *elt = i;
        }

        {
            let mut it = d.iter_mut();
            assert_eq!(*it.next().unwrap(), 0);
            assert_eq!(*it.next().unwrap(), 1);
            assert_eq!(*it.next().unwrap(), 2);
            assert!(it.next().is_none());
        }
    }

    #[test]
    fn test_mut_rev_iter() {
        let mut d = RingBuf::new();
        assert!(d.iter_mut().rev().next().is_none());

        for i in range(0u, 3) {
            d.push_front(i);
        }

        for (i, elt) in d.iter_mut().rev().enumerate() {
            assert_eq!(*elt, i);
            *elt = i;
        }

        {
            let mut it = d.iter_mut().rev();
            assert_eq!(*it.next().unwrap(), 0);
            assert_eq!(*it.next().unwrap(), 1);
            assert_eq!(*it.next().unwrap(), 2);
            assert!(it.next().is_none());
        }
    }

    #[test]
    fn test_into_iter() {

        // Empty iter
        {
            let d: RingBuf<int> = RingBuf::new();
            let mut iter = d.into_iter();

            assert_eq!(iter.size_hint(), (0, Some(0)));
            assert_eq!(iter.next(), None);
            assert_eq!(iter.size_hint(), (0, Some(0)));
        }

        // simple iter
        {
            let mut d = RingBuf::new();
            for i in range(0i, 5) {
                d.push_back(i);
            }

            let b = vec![0,1,2,3,4];
            assert_eq!(d.into_iter().collect::<Vec<int>>(), b);
        }

        // wrapped iter
        {
            let mut d = RingBuf::new();
            for i in range(0i, 5) {
                d.push_back(i);
            }
            for i in range(6, 9) {
                d.push_front(i);
            }

            let b = vec![8,7,6,0,1,2,3,4];
            assert_eq!(d.into_iter().collect::<Vec<int>>(), b);
        }

        // partially used
        {
            let mut d = RingBuf::new();
            for i in range(0i, 5) {
                d.push_back(i);
            }
            for i in range(6, 9) {
                d.push_front(i);
            }

            let mut it = d.into_iter();
            assert_eq!(it.size_hint(), (8, Some(8)));
            assert_eq!(it.next(), Some(8));
            assert_eq!(it.size_hint(), (7, Some(7)));
            assert_eq!(it.next_back(), Some(4));
            assert_eq!(it.size_hint(), (6, Some(6)));
            assert_eq!(it.next(), Some(7));
            assert_eq!(it.size_hint(), (5, Some(5)));
        }
    }

    #[test]
    fn test_drain() {

        // Empty iter
        {
            let mut d: RingBuf<int> = RingBuf::new();

            {
                let mut iter = d.drain();

                assert_eq!(iter.size_hint(), (0, Some(0)));
                assert_eq!(iter.next(), None);
                assert_eq!(iter.size_hint(), (0, Some(0)));
            }

            assert!(d.is_empty());
        }

        // simple iter
        {
            let mut d = RingBuf::new();
            for i in range(0i, 5) {
                d.push_back(i);
            }

            assert_eq!(d.drain().collect::<Vec<int>>(), [0, 1, 2, 3, 4]);
            assert!(d.is_empty());
        }

        // wrapped iter
        {
            let mut d = RingBuf::new();
            for i in range(0i, 5) {
                d.push_back(i);
            }
            for i in range(6, 9) {
                d.push_front(i);
            }

            assert_eq!(d.drain().collect::<Vec<int>>(), [8,7,6,0,1,2,3,4]);
            assert!(d.is_empty());
        }

        // partially used
        {
            let mut d = RingBuf::new();
            for i in range(0i, 5) {
                d.push_back(i);
            }
            for i in range(6, 9) {
                d.push_front(i);
            }

            {
                let mut it = d.drain();
                assert_eq!(it.size_hint(), (8, Some(8)));
                assert_eq!(it.next(), Some(8));
                assert_eq!(it.size_hint(), (7, Some(7)));
                assert_eq!(it.next_back(), Some(4));
                assert_eq!(it.size_hint(), (6, Some(6)));
                assert_eq!(it.next(), Some(7));
                assert_eq!(it.size_hint(), (5, Some(5)));
            }
            assert!(d.is_empty());
        }
    }

    #[test]
    fn test_from_iter() {
        use core::iter;
        let v = vec!(1i,2,3,4,5,6,7);
        let deq: RingBuf<int> = v.iter().map(|&x| x).collect();
        let u: Vec<int> = deq.iter().map(|&x| x).collect();
        assert_eq!(u, v);

        let seq = iter::count(0u, 2).take(256);
        let deq: RingBuf<uint> = seq.collect();
        for (i, &x) in deq.iter().enumerate() {
            assert_eq!(2*i, x);
        }
        assert_eq!(deq.len(), 256);
    }

    #[test]
    fn test_clone() {
        let mut d = RingBuf::new();
        d.push_front(17i);
        d.push_front(42);
        d.push_back(137);
        d.push_back(137);
        assert_eq!(d.len(), 4u);
        let mut e = d.clone();
        assert_eq!(e.len(), 4u);
        while !d.is_empty() {
            assert_eq!(d.pop_back(), e.pop_back());
        }
        assert_eq!(d.len(), 0u);
        assert_eq!(e.len(), 0u);
    }

    #[test]
    fn test_eq() {
        let mut d = RingBuf::new();
        assert!(d == RingBuf::with_capacity(0));
        d.push_front(137i);
        d.push_front(17);
        d.push_front(42);
        d.push_back(137);
        let mut e = RingBuf::with_capacity(0);
        e.push_back(42);
        e.push_back(17);
        e.push_back(137);
        e.push_back(137);
        assert!(&e == &d);
        e.pop_back();
        e.push_back(0);
        assert!(e != d);
        e.clear();
        assert!(e == RingBuf::new());
    }

    #[test]
    fn test_hash() {
      let mut x = RingBuf::new();
      let mut y = RingBuf::new();

      x.push_back(1i);
      x.push_back(2);
      x.push_back(3);

      y.push_back(0i);
      y.push_back(1i);
      y.pop_front();
      y.push_back(2);
      y.push_back(3);

      assert!(hash::hash::<_, SipHasher>(&x) == hash::hash::<_, SipHasher>(&y));
    }

    #[test]
    fn test_ord() {
        let x = RingBuf::new();
        let mut y = RingBuf::new();
        y.push_back(1i);
        y.push_back(2);
        y.push_back(3);
        assert!(x < y);
        assert!(y > x);
        assert!(x <= x);
        assert!(x >= x);
    }

    #[test]
    fn test_show() {
        let ringbuf: RingBuf<int> = range(0i, 10).collect();
        assert_eq!(format!("{:?}", ringbuf), "RingBuf [0, 1, 2, 3, 4, 5, 6, 7, 8, 9]");

        let ringbuf: RingBuf<&str> = vec!["just", "one", "test", "more"].iter()
                                                                        .map(|&s| s)
                                                                        .collect();
        assert_eq!(format!("{:?}", ringbuf), "RingBuf [\"just\", \"one\", \"test\", \"more\"]");
    }

    #[test]
    fn test_drop() {
        static mut drops: uint = 0;
        struct Elem;
        impl Drop for Elem {
            fn drop(&mut self) {
                unsafe { drops += 1; }
            }
        }

        let mut ring = RingBuf::new();
        ring.push_back(Elem);
        ring.push_front(Elem);
        ring.push_back(Elem);
        ring.push_front(Elem);
        drop(ring);

        assert_eq!(unsafe {drops}, 4);
    }

    #[test]
    fn test_drop_with_pop() {
        static mut drops: uint = 0;
        struct Elem;
        impl Drop for Elem {
            fn drop(&mut self) {
                unsafe { drops += 1; }
            }
        }

        let mut ring = RingBuf::new();
        ring.push_back(Elem);
        ring.push_front(Elem);
        ring.push_back(Elem);
        ring.push_front(Elem);

        drop(ring.pop_back());
        drop(ring.pop_front());
        assert_eq!(unsafe {drops}, 2);

        drop(ring);
        assert_eq!(unsafe {drops}, 4);
    }

    #[test]
    fn test_drop_clear() {
        static mut drops: uint = 0;
        struct Elem;
        impl Drop for Elem {
            fn drop(&mut self) {
                unsafe { drops += 1; }
            }
        }

        let mut ring = RingBuf::new();
        ring.push_back(Elem);
        ring.push_front(Elem);
        ring.push_back(Elem);
        ring.push_front(Elem);
        ring.clear();
        assert_eq!(unsafe {drops}, 4);

        drop(ring);
        assert_eq!(unsafe {drops}, 4);
    }

    #[test]
    fn test_reserve_grow() {
        // test growth path A
        // [T o o H] -> [T o o H . . . . ]
        let mut ring = RingBuf::with_capacity(4);
        for i in range(0i, 3) {
            ring.push_back(i);
        }
        ring.reserve(7);
        for i in range(0i, 3) {
            assert_eq!(ring.pop_front(), Some(i));
        }

        // test growth path B
        // [H T o o] -> [. T o o H . . . ]
        let mut ring = RingBuf::with_capacity(4);
        for i in range(0i, 1) {
            ring.push_back(i);
            assert_eq!(ring.pop_front(), Some(i));
        }
        for i in range(0i, 3) {
            ring.push_back(i);
        }
        ring.reserve(7);
        for i in range(0i, 3) {
            assert_eq!(ring.pop_front(), Some(i));
        }

        // test growth path C
        // [o o H T] -> [o o H . . . . T ]
        let mut ring = RingBuf::with_capacity(4);
        for i in range(0i, 3) {
            ring.push_back(i);
            assert_eq!(ring.pop_front(), Some(i));
        }
        for i in range(0i, 3) {
            ring.push_back(i);
        }
        ring.reserve(7);
        for i in range(0i, 3) {
            assert_eq!(ring.pop_front(), Some(i));
        }
    }

    #[test]
    fn test_get() {
        let mut ring = RingBuf::new();
        ring.push_back(0i);
        assert_eq!(ring.get(0), Some(&0));
        assert_eq!(ring.get(1), None);

        ring.push_back(1);
        assert_eq!(ring.get(0), Some(&0));
        assert_eq!(ring.get(1), Some(&1));
        assert_eq!(ring.get(2), None);

        ring.push_back(2);
        assert_eq!(ring.get(0), Some(&0));
        assert_eq!(ring.get(1), Some(&1));
        assert_eq!(ring.get(2), Some(&2));
        assert_eq!(ring.get(3), None);

        assert_eq!(ring.pop_front(), Some(0));
        assert_eq!(ring.get(0), Some(&1));
        assert_eq!(ring.get(1), Some(&2));
        assert_eq!(ring.get(2), None);

        assert_eq!(ring.pop_front(), Some(1));
        assert_eq!(ring.get(0), Some(&2));
        assert_eq!(ring.get(1), None);

        assert_eq!(ring.pop_front(), Some(2));
        assert_eq!(ring.get(0), None);
        assert_eq!(ring.get(1), None);
    }

    #[test]
    fn test_get_mut() {
        let mut ring = RingBuf::new();
        for i in range(0i, 3) {
            ring.push_back(i);
        }

        match ring.get_mut(1) {
            Some(x) => *x = -1,
            None => ()
        };

        assert_eq!(ring.get_mut(0), Some(&mut 0));
        assert_eq!(ring.get_mut(1), Some(&mut -1));
        assert_eq!(ring.get_mut(2), Some(&mut 2));
        assert_eq!(ring.get_mut(3), None);

        assert_eq!(ring.pop_front(), Some(0));
        assert_eq!(ring.get_mut(0), Some(&mut -1));
        assert_eq!(ring.get_mut(1), Some(&mut 2));
        assert_eq!(ring.get_mut(2), None);
    }

    #[test]
    fn test_swap_front_back_remove() {
        fn test(back: bool) {
            // This test checks that every single combination of tail position and length is tested.
            // Capacity 15 should be large enough to cover every case.
            let mut tester = RingBuf::with_capacity(15);
            let usable_cap = tester.capacity();
            let final_len = usable_cap / 2;

            for len in range(0, final_len) {
                let expected = if back {
                    range(0, len).collect()
                } else {
                    range(0, len).rev().collect()
                };
                for tail_pos in range(0, usable_cap) {
                    tester.tail = tail_pos;
                    tester.head = tail_pos;
                    if back {
                        for i in range(0, len * 2) {
                            tester.push_front(i);
                        }
                        for i in range(0, len) {
                            assert_eq!(tester.swap_back_remove(i), Some(len * 2 - 1 - i));
                        }
                    } else {
                        for i in range(0, len * 2) {
                            tester.push_back(i);
                        }
                        for i in range(0, len) {
                            let idx = tester.len() - 1 - i;
                            assert_eq!(tester.swap_front_remove(idx), Some(len * 2 - 1 - i));
                        }
                    }
                    assert!(tester.tail < tester.cap);
                    assert!(tester.head < tester.cap);
                    assert_eq!(tester, expected);
                }
            }
        }
        test(true);
        test(false);
    }

    #[test]
    fn test_insert() {
        // This test checks that every single combination of tail position, length, and
        // insertion position is tested. Capacity 15 should be large enough to cover every case.

        let mut tester = RingBuf::with_capacity(15);
        // can't guarantee we got 15, so have to get what we got.
        // 15 would be great, but we will definitely get 2^k - 1, for k >= 4, or else
        // this test isn't covering what it wants to
        let cap = tester.capacity();


        // len is the length *after* insertion
        for len in range(1, cap) {
            // 0, 1, 2, .., len - 1
            let expected = iter::count(0, 1).take(len).collect();
            for tail_pos in range(0, cap) {
                for to_insert in range(0, len) {
                    tester.tail = tail_pos;
                    tester.head = tail_pos;
                    for i in range(0, len) {
                        if i != to_insert {
                            tester.push_back(i);
                        }
                    }
                    tester.insert(to_insert, to_insert);
                    assert!(tester.tail < tester.cap);
                    assert!(tester.head < tester.cap);
                    assert_eq!(tester, expected);
                }
            }
        }
    }

    #[test]
    fn test_remove() {
        // This test checks that every single combination of tail position, length, and
        // removal position is tested. Capacity 15 should be large enough to cover every case.

        let mut tester = RingBuf::with_capacity(15);
        // can't guarantee we got 15, so have to get what we got.
        // 15 would be great, but we will definitely get 2^k - 1, for k >= 4, or else
        // this test isn't covering what it wants to
        let cap = tester.capacity();

        // len is the length *after* removal
        for len in range(0, cap - 1) {
            // 0, 1, 2, .., len - 1
            let expected = iter::count(0, 1).take(len).collect();
            for tail_pos in range(0, cap) {
                for to_remove in range(0, len + 1) {
                    tester.tail = tail_pos;
                    tester.head = tail_pos;
                    for i in range(0, len) {
                        if i == to_remove {
                            tester.push_back(1234);
                        }
                        tester.push_back(i);
                    }
                    if to_remove == len {
                        tester.push_back(1234);
                    }
                    tester.remove(to_remove);
                    assert!(tester.tail < tester.cap);
                    assert!(tester.head < tester.cap);
                    assert_eq!(tester, expected);
                }
            }
        }
    }

    #[test]
    fn test_shrink_to_fit() {
        // This test checks that every single combination of head and tail position,
        // is tested. Capacity 15 should be large enough to cover every case.

        let mut tester = RingBuf::with_capacity(15);
        // can't guarantee we got 15, so have to get what we got.
        // 15 would be great, but we will definitely get 2^k - 1, for k >= 4, or else
        // this test isn't covering what it wants to
        let cap = tester.capacity();
        tester.reserve(63);
        let max_cap = tester.capacity();

        for len in range(0, cap + 1) {
            // 0, 1, 2, .., len - 1
            let expected = iter::count(0, 1).take(len).collect();
            for tail_pos in range(0, max_cap + 1) {
                tester.tail = tail_pos;
                tester.head = tail_pos;
                tester.reserve(63);
                for i in range(0, len) {
                    tester.push_back(i);
                }
                tester.shrink_to_fit();
                assert!(tester.capacity() <= cap);
                assert!(tester.tail < tester.cap);
                assert!(tester.head < tester.cap);
                assert_eq!(tester, expected);
            }
        }
    }

    #[test]
    fn test_front() {
        let mut ring = RingBuf::new();
        ring.push_back(10i);
        ring.push_back(20i);
        assert_eq!(ring.front(), Some(&10));
        ring.pop_front();
        assert_eq!(ring.front(), Some(&20));
        ring.pop_front();
        assert_eq!(ring.front(), None);
    }

    #[test]
    fn test_as_slices() {
        let mut ring: RingBuf<int> = RingBuf::with_capacity(127);
        let cap = ring.capacity() as int;
        let first = cap/2;
        let last  = cap - first;
        for i in range(0, first) {
            ring.push_back(i);

            let (left, right) = ring.as_slices();
            let expected: Vec<_> = range(0, i+1).collect();
            assert_eq!(left, expected);
            assert_eq!(right, []);
        }

        for j in range(-last, 0) {
            ring.push_front(j);
            let (left, right) = ring.as_slices();
            let expected_left: Vec<_> = range(-last, j+1).rev().collect();
            let expected_right: Vec<_> = range(0, first).collect();
            assert_eq!(left, expected_left);
            assert_eq!(right, expected_right);
        }

        assert_eq!(ring.len() as int, cap);
        assert_eq!(ring.capacity() as int, cap);
    }

    #[test]
    fn test_as_mut_slices() {
        let mut ring: RingBuf<int> = RingBuf::with_capacity(127);
        let cap = ring.capacity() as int;
        let first = cap/2;
        let last  = cap - first;
        for i in range(0, first) {
            ring.push_back(i);

            let (left, right) = ring.as_mut_slices();
            let expected: Vec<_> = range(0, i+1).collect();
            assert_eq!(left, expected);
            assert_eq!(right, []);
        }

        for j in range(-last, 0) {
            ring.push_front(j);
            let (left, right) = ring.as_mut_slices();
            let expected_left: Vec<_> = range(-last, j+1).rev().collect();
            let expected_right: Vec<_> = range(0, first).collect();
            assert_eq!(left, expected_left);
            assert_eq!(right, expected_right);
        }

        assert_eq!(ring.len() as int, cap);
        assert_eq!(ring.capacity() as int, cap);
    }
}<|MERGE_RESOLUTION|>--- conflicted
+++ resolved
@@ -1618,13 +1618,8 @@
     }
 }
 
-<<<<<<< HEAD
-#[stable(feature = "rust1", since = "1.0.0")]
-impl<T: fmt::Show> fmt::Show for RingBuf<T> {
-=======
-#[stable]
+#[stable(feature = "rust1", since = "1.0.0")]
 impl<T: fmt::Debug> fmt::Debug for RingBuf<T> {
->>>>>>> 0430a43d
     fn fmt(&self, f: &mut fmt::Formatter) -> fmt::Result {
         try!(write!(f, "RingBuf ["));
 
