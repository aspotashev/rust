--- conflicted
+++ resolved
@@ -283,14 +283,8 @@
 #[stable(feature = "once_cell", since = "1.70.0")]
 impl<T: Eq> Eq for OnceCell<T> {}
 
-<<<<<<< HEAD
-#[stable(feature = "once_cell", since = "CURRENT_RUSTC_VERSION")]
-#[rustc_const_unstable(feature = "const_convert", issue = "88674")]
-impl<T> const From<T> for OnceCell<T> {
-=======
 #[stable(feature = "once_cell", since = "1.70.0")]
 impl<T> From<T> for OnceCell<T> {
->>>>>>> eb628775
     /// Creates a new `OnceCell<T>` which already contains the given `value`.
     #[inline]
     fn from(value: T) -> Self {
