#![warn(clippy::upper_case_acronyms)]

struct HTTPResponse; // not linted by default, but with cfg option

struct CString; // not linted

enum Flags {
    NS, // not linted
    CWR,
    ECE,
    URG,
    ACK,
    PSH,
    RST,
    SYN,
    FIN,
}

<<<<<<< HEAD
struct GCCLLVMSomething; // linted with cfg option, beware that lint suggests `GccllvmSomething` instead of
                         // `GccLlvmSomething`
=======
// linted with cfg option, beware that lint suggests `GccllvmSomething` instead of
// `GccLlvmSomething`
struct GCCLLVMSomething;
>>>>>>> 8222d48c

fn main() {}<|MERGE_RESOLUTION|>--- conflicted
+++ resolved
@@ -16,13 +16,8 @@
     FIN,
 }
 
-<<<<<<< HEAD
-struct GCCLLVMSomething; // linted with cfg option, beware that lint suggests `GccllvmSomething` instead of
-                         // `GccLlvmSomething`
-=======
 // linted with cfg option, beware that lint suggests `GccllvmSomething` instead of
 // `GccLlvmSomething`
 struct GCCLLVMSomething;
->>>>>>> 8222d48c
 
 fn main() {}