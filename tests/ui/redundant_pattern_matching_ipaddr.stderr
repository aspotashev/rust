--- conflicted
+++ resolved
@@ -1,9 +1,5 @@
 error: redundant pattern matching, consider using `is_ipv4()`
-<<<<<<< HEAD
-  --> $DIR/redundant_pattern_matching_ipaddr.rs:18:12
-=======
   --> $DIR/redundant_pattern_matching_ipaddr.rs:16:12
->>>>>>> bafde543
    |
 LL |     if let V4(_) = &ipaddr {}
    |     -------^^^^^---------- help: try: `if ipaddr.is_ipv4()`
@@ -11,51 +7,31 @@
    = note: `-D clippy::redundant-pattern-matching` implied by `-D warnings`
 
 error: redundant pattern matching, consider using `is_ipv4()`
-<<<<<<< HEAD
-  --> $DIR/redundant_pattern_matching_ipaddr.rs:20:12
-=======
   --> $DIR/redundant_pattern_matching_ipaddr.rs:18:12
->>>>>>> bafde543
    |
 LL |     if let V4(_) = V4(Ipv4Addr::LOCALHOST) {}
    |     -------^^^^^-------------------------- help: try: `if V4(Ipv4Addr::LOCALHOST).is_ipv4()`
 
 error: redundant pattern matching, consider using `is_ipv6()`
-<<<<<<< HEAD
-  --> $DIR/redundant_pattern_matching_ipaddr.rs:22:12
-=======
   --> $DIR/redundant_pattern_matching_ipaddr.rs:20:12
->>>>>>> bafde543
    |
 LL |     if let V6(_) = V6(Ipv6Addr::LOCALHOST) {}
    |     -------^^^^^-------------------------- help: try: `if V6(Ipv6Addr::LOCALHOST).is_ipv6()`
 
 error: redundant pattern matching, consider using `is_ipv4()`
-<<<<<<< HEAD
-  --> $DIR/redundant_pattern_matching_ipaddr.rs:24:15
-=======
   --> $DIR/redundant_pattern_matching_ipaddr.rs:22:15
->>>>>>> bafde543
    |
 LL |     while let V4(_) = V4(Ipv4Addr::LOCALHOST) {}
    |     ----------^^^^^-------------------------- help: try: `while V4(Ipv4Addr::LOCALHOST).is_ipv4()`
 
 error: redundant pattern matching, consider using `is_ipv6()`
-<<<<<<< HEAD
-  --> $DIR/redundant_pattern_matching_ipaddr.rs:26:15
-=======
   --> $DIR/redundant_pattern_matching_ipaddr.rs:24:15
->>>>>>> bafde543
    |
 LL |     while let V6(_) = V6(Ipv6Addr::LOCALHOST) {}
    |     ----------^^^^^-------------------------- help: try: `while V6(Ipv6Addr::LOCALHOST).is_ipv6()`
 
 error: redundant pattern matching, consider using `is_ipv4()`
-<<<<<<< HEAD
-  --> $DIR/redundant_pattern_matching_ipaddr.rs:36:5
-=======
   --> $DIR/redundant_pattern_matching_ipaddr.rs:34:5
->>>>>>> bafde543
    |
 LL | /     match V4(Ipv4Addr::LOCALHOST) {
 LL | |         V4(_) => true,
@@ -64,11 +40,7 @@
    | |_____^ help: try: `V4(Ipv4Addr::LOCALHOST).is_ipv4()`
 
 error: redundant pattern matching, consider using `is_ipv6()`
-<<<<<<< HEAD
-  --> $DIR/redundant_pattern_matching_ipaddr.rs:41:5
-=======
   --> $DIR/redundant_pattern_matching_ipaddr.rs:39:5
->>>>>>> bafde543
    |
 LL | /     match V4(Ipv4Addr::LOCALHOST) {
 LL | |         V4(_) => false,
@@ -77,11 +49,7 @@
    | |_____^ help: try: `V4(Ipv4Addr::LOCALHOST).is_ipv6()`
 
 error: redundant pattern matching, consider using `is_ipv6()`
-<<<<<<< HEAD
-  --> $DIR/redundant_pattern_matching_ipaddr.rs:46:5
-=======
   --> $DIR/redundant_pattern_matching_ipaddr.rs:44:5
->>>>>>> bafde543
    |
 LL | /     match V6(Ipv6Addr::LOCALHOST) {
 LL | |         V4(_) => false,
@@ -90,11 +58,7 @@
    | |_____^ help: try: `V6(Ipv6Addr::LOCALHOST).is_ipv6()`
 
 error: redundant pattern matching, consider using `is_ipv4()`
-<<<<<<< HEAD
-  --> $DIR/redundant_pattern_matching_ipaddr.rs:51:5
-=======
   --> $DIR/redundant_pattern_matching_ipaddr.rs:49:5
->>>>>>> bafde543
    |
 LL | /     match V6(Ipv6Addr::LOCALHOST) {
 LL | |         V4(_) => true,
@@ -103,81 +67,49 @@
    | |_____^ help: try: `V6(Ipv6Addr::LOCALHOST).is_ipv4()`
 
 error: redundant pattern matching, consider using `is_ipv4()`
-<<<<<<< HEAD
-  --> $DIR/redundant_pattern_matching_ipaddr.rs:56:20
-=======
   --> $DIR/redundant_pattern_matching_ipaddr.rs:54:20
->>>>>>> bafde543
    |
 LL |     let _ = if let V4(_) = V4(Ipv4Addr::LOCALHOST) {
    |             -------^^^^^-------------------------- help: try: `if V4(Ipv4Addr::LOCALHOST).is_ipv4()`
 
 error: redundant pattern matching, consider using `is_ipv4()`
-<<<<<<< HEAD
-  --> $DIR/redundant_pattern_matching_ipaddr.rs:64:20
-=======
   --> $DIR/redundant_pattern_matching_ipaddr.rs:62:20
->>>>>>> bafde543
    |
 LL |     let _ = if let V4(_) = gen_ipaddr() {
    |             -------^^^^^--------------- help: try: `if gen_ipaddr().is_ipv4()`
 
 error: redundant pattern matching, consider using `is_ipv6()`
-<<<<<<< HEAD
-  --> $DIR/redundant_pattern_matching_ipaddr.rs:66:19
-=======
   --> $DIR/redundant_pattern_matching_ipaddr.rs:64:19
->>>>>>> bafde543
    |
 LL |     } else if let V6(_) = gen_ipaddr() {
    |            -------^^^^^--------------- help: try: `if gen_ipaddr().is_ipv6()`
 
 error: redundant pattern matching, consider using `is_ipv4()`
-<<<<<<< HEAD
-  --> $DIR/redundant_pattern_matching_ipaddr.rs:78:12
-=======
   --> $DIR/redundant_pattern_matching_ipaddr.rs:76:12
->>>>>>> bafde543
    |
 LL |     if let V4(_) = V4(Ipv4Addr::LOCALHOST) {}
    |     -------^^^^^-------------------------- help: try: `if V4(Ipv4Addr::LOCALHOST).is_ipv4()`
 
 error: redundant pattern matching, consider using `is_ipv6()`
-<<<<<<< HEAD
-  --> $DIR/redundant_pattern_matching_ipaddr.rs:80:12
-=======
   --> $DIR/redundant_pattern_matching_ipaddr.rs:78:12
->>>>>>> bafde543
    |
 LL |     if let V6(_) = V6(Ipv6Addr::LOCALHOST) {}
    |     -------^^^^^-------------------------- help: try: `if V6(Ipv6Addr::LOCALHOST).is_ipv6()`
 
 error: redundant pattern matching, consider using `is_ipv4()`
-<<<<<<< HEAD
-  --> $DIR/redundant_pattern_matching_ipaddr.rs:82:15
-=======
   --> $DIR/redundant_pattern_matching_ipaddr.rs:80:15
->>>>>>> bafde543
    |
 LL |     while let V4(_) = V4(Ipv4Addr::LOCALHOST) {}
    |     ----------^^^^^-------------------------- help: try: `while V4(Ipv4Addr::LOCALHOST).is_ipv4()`
 
 error: redundant pattern matching, consider using `is_ipv6()`
-<<<<<<< HEAD
-  --> $DIR/redundant_pattern_matching_ipaddr.rs:84:15
-=======
   --> $DIR/redundant_pattern_matching_ipaddr.rs:82:15
->>>>>>> bafde543
    |
 LL |     while let V6(_) = V6(Ipv6Addr::LOCALHOST) {}
    |     ----------^^^^^-------------------------- help: try: `while V6(Ipv6Addr::LOCALHOST).is_ipv6()`
 
 error: redundant pattern matching, consider using `is_ipv4()`
-<<<<<<< HEAD
-  --> $DIR/redundant_pattern_matching_ipaddr.rs:86:5
-=======
   --> $DIR/redundant_pattern_matching_ipaddr.rs:84:5
->>>>>>> bafde543
    |
 LL | /     match V4(Ipv4Addr::LOCALHOST) {
 LL | |         V4(_) => true,
@@ -186,11 +118,7 @@
    | |_____^ help: try: `V4(Ipv4Addr::LOCALHOST).is_ipv4()`
 
 error: redundant pattern matching, consider using `is_ipv6()`
-<<<<<<< HEAD
-  --> $DIR/redundant_pattern_matching_ipaddr.rs:91:5
-=======
   --> $DIR/redundant_pattern_matching_ipaddr.rs:89:5
->>>>>>> bafde543
    |
 LL | /     match V6(Ipv6Addr::LOCALHOST) {
 LL | |         V4(_) => false,
