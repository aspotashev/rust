--- conflicted
+++ resolved
@@ -7,14 +7,6 @@
 use rustc_hir::def_id::DefId;
 use rustc_hir::intravisit::{walk_expr, walk_fn, walk_item, FnKind, Visitor};
 use rustc_hir::{
-<<<<<<< HEAD
-    self as hir, BlockCheckMode, BodyId, Expr, ExprKind, FnDecl, HirId, Impl, Item, ItemKind, UnsafeSource, Unsafety,
-};
-use rustc_lint::{LateContext, LateLintPass};
-use rustc_middle::hir::nested_filter;
-use rustc_middle::ty::subst::GenericArg;
-use rustc_middle::ty::{self, BoundConstness, ImplPolarity, ParamEnv, PredicateKind, TraitPredicate, TraitRef, Ty};
-=======
     self as hir, BlockCheckMode, BodyId, Constness, Expr, ExprKind, FnDecl, HirId, Impl, Item, ItemKind, UnsafeSource,
     Unsafety,
 };
@@ -25,7 +17,6 @@
     self, Binder, BoundConstness, GenericParamDefKind, ImplPolarity, ParamEnv, PredicateKind, TraitPredicate, TraitRef,
     Ty, TyCtxt, Visibility,
 };
->>>>>>> 71f2de96
 use rustc_session::{declare_lint_pass, declare_tool_lint};
 use rustc_span::source_map::Span;
 use rustc_span::sym;
@@ -475,39 +466,8 @@
         if let ty::Adt(adt, substs) = ty.kind();
         if cx.tcx.visibility(adt.did()) == Visibility::Public;
         if let Some(eq_trait_def_id) = cx.tcx.get_diagnostic_item(sym::Eq);
-        if let Some(peq_trait_def_id) = cx.tcx.get_diagnostic_item(sym::PartialEq);
         if let Some(def_id) = trait_ref.trait_def_id();
         if cx.tcx.is_diagnostic_item(sym::PartialEq, def_id);
-<<<<<<< HEAD
-        // New `ParamEnv` replacing `T: PartialEq` with `T: Eq`
-        let param_env = ParamEnv::new(
-            cx.tcx.mk_predicates(cx.param_env.caller_bounds().iter().map(|p| {
-                let kind = p.kind();
-                match kind.skip_binder() {
-                    PredicateKind::Trait(p)
-                        if p.trait_ref.def_id == peq_trait_def_id
-                            && p.trait_ref.substs.get(0) == p.trait_ref.substs.get(1)
-                            && matches!(p.trait_ref.self_ty().kind(), ty::Param(_))
-                            && p.constness == BoundConstness::NotConst
-                            && p.polarity == ImplPolarity::Positive =>
-                    {
-                        cx.tcx.mk_predicate(kind.rebind(PredicateKind::Trait(TraitPredicate {
-                            trait_ref: TraitRef::new(
-                                eq_trait_def_id,
-                                cx.tcx.mk_substs([GenericArg::from(p.trait_ref.self_ty())].into_iter()),
-                            ),
-                            constness: BoundConstness::NotConst,
-                            polarity: ImplPolarity::Positive,
-                        })))
-                    },
-                    _ => p,
-                }
-            })),
-            cx.param_env.reveal(),
-            cx.param_env.constness(),
-        );
-        if !implements_trait_with_env(cx.tcx, param_env, ty, eq_trait_def_id, substs);
-=======
         let param_env = param_env_for_derived_eq(cx.tcx, adt.did(), eq_trait_def_id);
         if !implements_trait_with_env(cx.tcx, param_env, ty, eq_trait_def_id, &[]);
         // If all of our fields implement `Eq`, we can implement `Eq` too
@@ -515,7 +475,6 @@
             .all_fields()
             .map(|f| f.ty(cx.tcx, substs))
             .all(|ty| implements_trait_with_env(cx.tcx, param_env, ty, eq_trait_def_id, &[]));
->>>>>>> 71f2de96
         then {
             span_lint_and_sugg(
                 cx,
