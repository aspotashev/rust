#![feature(array_windows)]
#![feature(binary_heap_into_iter_sorted)]
#![feature(box_patterns)]
#![feature(if_let_guard)]
#![feature(iter_intersperse)]
#![feature(let_chains)]
#![feature(lint_reasons)]
#![feature(never_type)]
#![feature(rustc_private)]
#![feature(stmt_expr_attributes)]
#![recursion_limit = "512"]
#![cfg_attr(feature = "deny-warnings", deny(warnings))]
#![allow(clippy::missing_docs_in_private_items, clippy::must_use_candidate)]
#![warn(trivial_casts, trivial_numeric_casts)]
// warn on lints, that are included in `rust-lang/rust`s bootstrap
#![warn(rust_2018_idioms, unused_lifetimes)]
// warn on rustc internal lints
#![warn(rustc::internal)]
// Disable this rustc lint for now, as it was also done in rustc
#![allow(rustc::potential_query_instability)]

// FIXME: switch to something more ergonomic here, once available.
// (Currently there is no way to opt into sysroot crates without `extern crate`.)
extern crate pulldown_cmark;
extern crate rustc_arena;
extern crate rustc_ast;
extern crate rustc_ast_pretty;
extern crate rustc_data_structures;
extern crate rustc_driver;
extern crate rustc_errors;
extern crate rustc_hir;
extern crate rustc_hir_analysis;
extern crate rustc_hir_pretty;
extern crate rustc_hir_typeck;
extern crate rustc_index;
extern crate rustc_infer;
extern crate rustc_lexer;
extern crate rustc_lint;
extern crate rustc_middle;
extern crate rustc_parse;
extern crate rustc_resolve;
extern crate rustc_session;
extern crate rustc_span;
extern crate rustc_target;
extern crate rustc_trait_selection;
extern crate thin_vec;

#[macro_use]
extern crate clippy_utils;
#[macro_use]
extern crate declare_clippy_lint;

use std::io;
use std::path::PathBuf;

use clippy_utils::msrvs::Msrv;
use rustc_data_structures::fx::FxHashSet;
use rustc_lint::{Lint, LintId};
use rustc_session::Session;

#[cfg(feature = "internal")]
pub mod deprecated_lints;
#[cfg_attr(feature = "internal", allow(clippy::missing_clippy_version_attribute))]
mod utils;

mod declared_lints;
mod renamed_lints;

// begin lints modules, do not remove this comment, it’s used in `update_lints`
mod absolute_paths;
mod allow_attributes;
mod almost_complete_range;
mod approx_const;
mod arc_with_non_send_sync;
mod as_conversions;
mod asm_syntax;
mod assertions_on_constants;
mod assertions_on_result_states;
mod async_yields_async;
mod attrs;
mod await_holding_invalid;
mod blocks_in_if_conditions;
mod bool_assert_comparison;
mod bool_to_int_with_if;
mod booleans;
mod borrow_deref_ref;
mod box_default;
mod cargo;
mod casts;
mod checked_conversions;
mod cognitive_complexity;
mod collapsible_if;
mod collection_is_never_read;
mod comparison_chain;
mod copies;
mod copy_iterator;
mod crate_in_macro_def;
mod create_dir;
mod dbg_macro;
mod default;
mod default_constructed_unit_structs;
mod default_instead_of_iter_empty;
mod default_numeric_fallback;
mod default_union_representation;
mod dereference;
mod derivable_impls;
mod derive;
mod disallowed_macros;
mod disallowed_methods;
mod disallowed_names;
mod disallowed_script_idents;
mod disallowed_types;
mod doc;
mod double_parens;
mod drop_forget_ref;
mod duplicate_mod;
mod else_if_without_else;
mod empty_drop;
mod empty_enum;
mod empty_structs_with_brackets;
mod endian_bytes;
mod entry;
mod enum_clike;
mod enum_variants;
mod equatable_if_let;
mod error_impl_error;
mod escape;
mod eta_reduction;
mod excessive_bools;
mod excessive_nesting;
mod exhaustive_items;
mod exit;
mod explicit_write;
mod extra_unused_type_parameters;
mod fallible_impl_from;
mod float_literal;
mod floating_point_arithmetic;
mod format;
mod format_args;
mod format_impl;
mod format_push_string;
mod formatting;
mod four_forward_slashes;
mod from_over_into;
mod from_raw_with_void_ptr;
mod from_str_radix_10;
mod functions;
mod future_not_send;
mod if_let_mutex;
mod if_not_else;
mod if_then_some_else_none;
mod ignored_unit_patterns;
mod implicit_hasher;
mod implicit_return;
mod implicit_saturating_add;
mod implicit_saturating_sub;
mod implied_bounds_in_impls;
mod inconsistent_struct_constructor;
mod index_refutable_slice;
mod indexing_slicing;
mod infinite_iter;
mod inherent_impl;
mod inherent_to_string;
mod init_numbered_fields;
mod inline_fn_without_body;
mod instant_subtraction;
mod int_plus_one;
mod invalid_upcast_comparisons;
mod items_after_statements;
mod items_after_test_module;
mod iter_not_returning_iterator;
mod large_const_arrays;
mod large_enum_variant;
mod large_futures;
mod large_include_file;
mod large_stack_arrays;
mod large_stack_frames;
mod len_zero;
mod let_if_seq;
mod let_underscore;
mod let_with_type_underscore;
mod lifetimes;
mod lines_filter_map_ok;
mod literal_representation;
mod loops;
mod macro_use;
mod main_recursion;
mod manual_assert;
mod manual_async_fn;
mod manual_bits;
mod manual_clamp;
mod manual_float_methods;
mod manual_is_ascii_check;
mod manual_let_else;
mod manual_main_separator_str;
mod manual_non_exhaustive;
mod manual_range_patterns;
mod manual_rem_euclid;
mod manual_retain;
mod manual_slice_size_calculation;
mod manual_string_new;
mod manual_strip;
mod map_unit_fn;
mod match_result_ok;
mod matches;
mod mem_replace;
mod methods;
mod min_ident_chars;
mod minmax;
mod misc;
mod misc_early;
mod mismatching_type_param_order;
mod missing_assert_message;
mod missing_asserts_for_indexing;
mod missing_const_for_fn;
mod missing_doc;
mod missing_enforced_import_rename;
mod missing_fields_in_debug;
mod missing_inline;
mod missing_trait_methods;
mod mixed_read_write_in_expression;
mod module_style;
mod multi_assignments;
mod multiple_unsafe_ops_per_block;
mod mut_key;
mod mut_mut;
mod mut_reference;
mod mutable_debug_assertion;
mod mutex_atomic;
mod needless_arbitrary_self_type;
mod needless_bool;
mod needless_borrowed_ref;
mod needless_borrows_for_generic_args;
mod needless_continue;
mod needless_else;
mod needless_for_each;
mod needless_if;
mod needless_late_init;
mod needless_parens_on_range_literals;
mod needless_pass_by_ref_mut;
mod needless_pass_by_value;
mod needless_question_mark;
mod needless_update;
mod neg_cmp_op_on_partial_ord;
mod neg_multiply;
mod new_without_default;
mod no_effect;
mod no_mangle_with_rust_abi;
mod non_canonical_impls;
mod non_copy_const;
mod non_expressive_names;
mod non_octal_unix_permissions;
mod non_send_fields_in_send_ty;
mod nonstandard_macro_braces;
mod octal_escapes;
mod only_used_in_recursion;
mod operators;
mod option_env_unwrap;
mod option_if_let_else;
mod overflow_check_conditional;
mod panic_in_result_fn;
mod panic_unimplemented;
mod partial_pub_fields;
mod partialeq_ne_impl;
mod partialeq_to_none;
mod pass_by_ref_or_value;
mod pattern_type_mismatch;
mod permissions_set_readonly_false;
mod precedence;
mod ptr;
mod ptr_offset_with_cast;
mod pub_use;
mod question_mark;
mod question_mark_used;
mod ranges;
mod raw_strings;
mod rc_clone_in_vec_init;
mod read_zero_byte_vec;
mod redundant_async_block;
mod redundant_clone;
mod redundant_closure_call;
mod redundant_else;
mod redundant_field_names;
mod redundant_locals;
mod redundant_pub_crate;
mod redundant_slicing;
mod redundant_static_lifetimes;
mod redundant_type_annotations;
mod ref_option_ref;
mod ref_patterns;
mod reference;
mod regex;
mod reserve_after_initialization;
mod return_self_not_must_use;
mod returns;
mod same_name_method;
mod self_named_constructors;
mod semicolon_block;
mod semicolon_if_nothing_returned;
mod serde_api;
mod shadow;
mod significant_drop_tightening;
mod single_call_fn;
mod single_char_lifetime_names;
mod single_component_path_imports;
mod single_range_in_vec_init;
mod size_of_in_element_count;
mod size_of_ref;
mod slow_vector_initialization;
mod std_instead_of_core;
mod strings;
mod strlen_on_c_strings;
mod suspicious_doc_comments;
mod suspicious_operation_groupings;
mod suspicious_trait_impl;
mod suspicious_xor_used_as_pow;
mod swap;
mod swap_ptr_to_ref;
mod tabs_in_doc_comments;
mod temporary_assignment;
mod tests_outside_test_module;
mod to_digit_is_some;
mod trailing_empty_array;
mod trait_bounds;
mod transmute;
mod tuple_array_conversions;
mod types;
mod undocumented_unsafe_blocks;
mod unicode;
mod uninit_vec;
mod unit_return_expecting_ord;
mod unit_types;
mod unnamed_address;
mod unnecessary_box_returns;
mod unnecessary_map_on_constructor;
mod unnecessary_owned_empty_strings;
mod unnecessary_self_imports;
mod unnecessary_struct_initialization;
mod unnecessary_wraps;
mod unnested_or_patterns;
mod unsafe_removed_from_name;
mod unused_async;
mod unused_io_amount;
mod unused_peekable;
mod unused_rounding;
mod unused_self;
mod unused_unit;
mod unwrap;
mod unwrap_in_result;
mod upper_case_acronyms;
mod use_self;
mod useless_conversion;
mod vec;
mod vec_init_then_push;
mod visibility;
mod wildcard_imports;
mod write;
mod zero_div_zero;
mod zero_sized_map_values;
// end lints modules, do not remove this comment, it’s used in `update_lints`

use crate::utils::conf::metadata::get_configuration_metadata;
use crate::utils::conf::TryConf;
pub use crate::utils::conf::{lookup_conf_file, Conf};
use crate::utils::FindAll;

/// Register all pre expansion lints
///
/// Pre-expansion lints run before any macro expansion has happened.
///
/// Note that due to the architecture of the compiler, currently `cfg_attr` attributes on crate
/// level (i.e `#![cfg_attr(...)]`) will still be expanded even when using a pre-expansion pass.
///
/// Used in `./src/driver.rs`.
pub fn register_pre_expansion_lints(store: &mut rustc_lint::LintStore, sess: &Session, conf: &Conf) {
    // NOTE: Do not add any more pre-expansion passes. These should be removed eventually.
    let msrv = Msrv::read(&conf.msrv, sess);
    let msrv = move || msrv.clone();

    store.register_pre_expansion_pass(move || Box::new(attrs::EarlyAttributes { msrv: msrv() }));
}

#[doc(hidden)]
pub fn read_conf(sess: &Session, path: &io::Result<(Option<PathBuf>, Vec<String>)>) -> Conf {
    if let Ok((_, warnings)) = path {
        for warning in warnings {
            sess.warn(warning.clone());
        }
    }
    let file_name = match path {
        Ok((Some(path), _)) => path,
        Ok((None, _)) => return Conf::default(),
        Err(error) => {
            sess.err(format!("error finding Clippy's configuration file: {error}"));
            return Conf::default();
        },
    };

    let TryConf { conf, errors, warnings } = utils::conf::read(sess, file_name);
    // all conf errors are non-fatal, we just use the default conf in case of error
    for error in errors {
        if let Some(span) = error.span {
            sess.span_err(
                span,
                format!("error reading Clippy's configuration file: {}", error.message),
            );
        } else {
            sess.err(format!(
                "error reading Clippy's configuration file `{}`: {}",
                file_name.display(),
                error.message
            ));
        }
    }

    for warning in warnings {
        if let Some(span) = warning.span {
            sess.span_warn(
                span,
                format!("error reading Clippy's configuration file: {}", warning.message),
            );
        } else {
            sess.warn(format!(
                "error reading Clippy's configuration file `{}`: {}",
                file_name.display(),
                warning.message
            ));
        }
    }

    conf
}

#[derive(Default)]
struct RegistrationGroups {
    all: Vec<LintId>,
    cargo: Vec<LintId>,
    complexity: Vec<LintId>,
    correctness: Vec<LintId>,
    nursery: Vec<LintId>,
    pedantic: Vec<LintId>,
    perf: Vec<LintId>,
    restriction: Vec<LintId>,
    style: Vec<LintId>,
    suspicious: Vec<LintId>,
    #[cfg(feature = "internal")]
    internal: Vec<LintId>,
}

impl RegistrationGroups {
    #[rustfmt::skip]
    fn register(self, store: &mut rustc_lint::LintStore) {
        store.register_group(true, "clippy::all", Some("clippy_all"), self.all);
        store.register_group(true, "clippy::cargo", Some("clippy_cargo"), self.cargo);
        store.register_group(true, "clippy::complexity", Some("clippy_complexity"), self.complexity);
        store.register_group(true, "clippy::correctness", Some("clippy_correctness"), self.correctness);
        store.register_group(true, "clippy::nursery", Some("clippy_nursery"), self.nursery);
        store.register_group(true, "clippy::pedantic", Some("clippy_pedantic"), self.pedantic);
        store.register_group(true, "clippy::perf", Some("clippy_perf"), self.perf);
        store.register_group(true, "clippy::restriction", Some("clippy_restriction"), self.restriction);
        store.register_group(true, "clippy::style", Some("clippy_style"), self.style);
        store.register_group(true, "clippy::suspicious", Some("clippy_suspicious"), self.suspicious);
        #[cfg(feature = "internal")]
        store.register_group(true, "clippy::internal", Some("clippy_internal"), self.internal);
    }
}

#[derive(Copy, Clone)]
pub(crate) enum LintCategory {
    Cargo,
    Complexity,
    Correctness,
    Nursery,
    Pedantic,
    Perf,
    Restriction,
    Style,
    Suspicious,
    #[cfg(feature = "internal")]
    Internal,
}
#[allow(clippy::enum_glob_use)]
use LintCategory::*;

impl LintCategory {
    fn is_all(self) -> bool {
        matches!(self, Correctness | Suspicious | Style | Complexity | Perf)
    }

    fn group(self, groups: &mut RegistrationGroups) -> &mut Vec<LintId> {
        match self {
            Cargo => &mut groups.cargo,
            Complexity => &mut groups.complexity,
            Correctness => &mut groups.correctness,
            Nursery => &mut groups.nursery,
            Pedantic => &mut groups.pedantic,
            Perf => &mut groups.perf,
            Restriction => &mut groups.restriction,
            Style => &mut groups.style,
            Suspicious => &mut groups.suspicious,
            #[cfg(feature = "internal")]
            Internal => &mut groups.internal,
        }
    }
}

pub(crate) struct LintInfo {
    /// Double reference to maintain pointer equality
    lint: &'static &'static Lint,
    category: LintCategory,
    explanation: &'static str,
}

pub fn explain(name: &str) -> i32 {
    let target = format!("clippy::{}", name.to_ascii_uppercase());
    if let Some(info) = declared_lints::LINTS.iter().find(|info| info.lint.name == target) {
        println!("{}", info.explanation);
        // Check if the lint has configuration
        let mdconf = get_configuration_metadata();
        if let Some(config_vec_positions) = mdconf
            .iter()
            .find_all(|cconf| cconf.lints.contains(&info.lint.name_lower()[8..].to_owned()))
        {
            // If it has, print it
            println!("### Configuration for {}:\n", info.lint.name_lower());
            for position in config_vec_positions {
                let conf = &mdconf[position];
                println!("  - {}: {} (default: {})", conf.name, conf.doc, conf.default);
            }
        }
        0
    } else {
        println!("unknown lint: {name}");
        1
    }
}

fn register_categories(store: &mut rustc_lint::LintStore) {
    let mut groups = RegistrationGroups::default();

    for LintInfo { lint, category, .. } in declared_lints::LINTS {
        if category.is_all() {
            groups.all.push(LintId::of(lint));
        }

        category.group(&mut groups).push(LintId::of(lint));
    }

    let lints: Vec<&'static Lint> = declared_lints::LINTS.iter().map(|info| *info.lint).collect();

    store.register_lints(&lints);
    groups.register(store);
}

/// Register all lints and lint groups with the rustc plugin registry
///
/// Used in `./src/driver.rs`.
#[expect(clippy::too_many_lines)]
pub fn register_plugins(store: &mut rustc_lint::LintStore, sess: &Session, conf: &Conf) {
    register_removed_non_tool_lints(store);
    register_categories(store);

    include!("lib.deprecated.rs");

    #[cfg(feature = "internal")]
    {
        if std::env::var("ENABLE_METADATA_COLLECTION").eq(&Ok("1".to_string())) {
            store.register_late_pass(|_| Box::new(utils::internal_lints::metadata_collector::MetadataCollector::new()));
            return;
        }
    }

    // all the internal lints
    #[cfg(feature = "internal")]
    {
        store.register_early_pass(|| Box::new(utils::internal_lints::clippy_lints_internal::ClippyLintsInternal));
        store.register_early_pass(|| Box::new(utils::internal_lints::produce_ice::ProduceIce));
        store.register_late_pass(|_| Box::new(utils::internal_lints::collapsible_calls::CollapsibleCalls));
        store.register_late_pass(|_| {
            Box::new(utils::internal_lints::compiler_lint_functions::CompilerLintFunctions::new())
        });
        store.register_late_pass(|_| Box::new(utils::internal_lints::if_chain_style::IfChainStyle));
        store.register_late_pass(|_| Box::new(utils::internal_lints::invalid_paths::InvalidPaths));
        store.register_late_pass(|_| {
            Box::<utils::internal_lints::interning_defined_symbol::InterningDefinedSymbol>::default()
        });
        store.register_late_pass(|_| {
            Box::<utils::internal_lints::lint_without_lint_pass::LintWithoutLintPass>::default()
        });
        store.register_late_pass(|_| Box::<utils::internal_lints::unnecessary_def_path::UnnecessaryDefPath>::default());
        store.register_late_pass(|_| Box::new(utils::internal_lints::outer_expn_data_pass::OuterExpnDataPass));
        store.register_late_pass(|_| Box::new(utils::internal_lints::msrv_attr_impl::MsrvAttrImpl));
        store.register_late_pass(|_| {
            Box::new(utils::internal_lints::almost_standard_lint_formulation::AlmostStandardFormulation::new())
        });
    }

    let arithmetic_side_effects_allowed = conf.arithmetic_side_effects_allowed.clone();
    let arithmetic_side_effects_allowed_binary = conf.arithmetic_side_effects_allowed_binary.clone();
    let arithmetic_side_effects_allowed_unary = conf.arithmetic_side_effects_allowed_unary.clone();
    store.register_late_pass(move |_| {
        Box::new(operators::arithmetic_side_effects::ArithmeticSideEffects::new(
            arithmetic_side_effects_allowed
                .iter()
                .flat_map(|el| [[el.clone(), "*".to_string()], ["*".to_string(), el.clone()]])
                .chain(arithmetic_side_effects_allowed_binary.clone())
                .collect(),
            arithmetic_side_effects_allowed
                .iter()
                .chain(arithmetic_side_effects_allowed_unary.iter())
                .cloned()
                .collect(),
        ))
    });
    store.register_early_pass(|| Box::<utils::format_args_collector::FormatArgsCollector>::default());
    store.register_late_pass(|_| Box::new(utils::dump_hir::DumpHir));
    store.register_late_pass(|_| Box::new(utils::author::Author));
    let await_holding_invalid_types = conf.await_holding_invalid_types.clone();
    store.register_late_pass(move |_| {
        Box::new(await_holding_invalid::AwaitHolding::new(
            await_holding_invalid_types.clone(),
        ))
    });
    store.register_late_pass(|_| Box::new(serde_api::SerdeApi));
    let vec_box_size_threshold = conf.vec_box_size_threshold;
    let type_complexity_threshold = conf.type_complexity_threshold;
    let avoid_breaking_exported_api = conf.avoid_breaking_exported_api;
    store.register_late_pass(move |_| {
        Box::new(types::Types::new(
            vec_box_size_threshold,
            type_complexity_threshold,
            avoid_breaking_exported_api,
        ))
    });
    store.register_late_pass(|_| Box::new(booleans::NonminimalBool));
    store.register_late_pass(|_| Box::new(enum_clike::UnportableVariant));
    store.register_late_pass(|_| Box::new(float_literal::FloatLiteral));
    store.register_late_pass(|_| Box::new(ptr::Ptr));
    store.register_late_pass(|_| Box::new(needless_bool::NeedlessBool));
    store.register_late_pass(|_| Box::new(needless_bool::BoolComparison));
    store.register_late_pass(|_| Box::new(needless_for_each::NeedlessForEach));
    store.register_late_pass(|_| Box::new(misc::LintPass));
    store.register_late_pass(|_| Box::new(eta_reduction::EtaReduction));
    store.register_late_pass(|_| Box::new(mut_mut::MutMut));
    store.register_late_pass(|_| Box::new(mut_reference::UnnecessaryMutPassed));
    store.register_late_pass(|_| Box::<significant_drop_tightening::SignificantDropTightening<'_>>::default());
    store.register_late_pass(|_| Box::new(len_zero::LenZero));
    store.register_late_pass(|_| Box::new(attrs::Attributes));
    store.register_late_pass(|_| Box::new(blocks_in_if_conditions::BlocksInIfConditions));
    store.register_late_pass(|_| Box::new(unicode::Unicode));
    store.register_late_pass(|_| Box::new(uninit_vec::UninitVec));
    store.register_late_pass(|_| Box::new(unit_return_expecting_ord::UnitReturnExpectingOrd));
    store.register_late_pass(|_| Box::new(strings::StringAdd));
    store.register_late_pass(|_| Box::new(implicit_return::ImplicitReturn));
    store.register_late_pass(|_| Box::new(implicit_saturating_sub::ImplicitSaturatingSub));
    store.register_late_pass(|_| Box::new(default_numeric_fallback::DefaultNumericFallback));
    store.register_late_pass(|_| Box::new(inconsistent_struct_constructor::InconsistentStructConstructor));
    store.register_late_pass(|_| Box::new(non_octal_unix_permissions::NonOctalUnixPermissions));
    store.register_early_pass(|| Box::new(unnecessary_self_imports::UnnecessarySelfImports));

    let msrv = Msrv::read(&conf.msrv, sess);
    let msrv = move || msrv.clone();
    let avoid_breaking_exported_api = conf.avoid_breaking_exported_api;
    let allow_expect_in_tests = conf.allow_expect_in_tests;
    let allow_unwrap_in_tests = conf.allow_unwrap_in_tests;
    let suppress_restriction_lint_in_const = conf.suppress_restriction_lint_in_const;
    store.register_late_pass(move |_| Box::new(approx_const::ApproxConstant::new(msrv())));
    let allowed_dotfiles = conf
        .allowed_dotfiles
        .iter()
        .cloned()
        .chain(methods::DEFAULT_ALLOWED_DOTFILES.iter().copied().map(ToOwned::to_owned))
        .collect::<FxHashSet<_>>();
    store.register_late_pass(move |_| {
        Box::new(methods::Methods::new(
            avoid_breaking_exported_api,
            msrv(),
            allow_expect_in_tests,
            allow_unwrap_in_tests,
            allowed_dotfiles.clone(),
        ))
    });
    store.register_late_pass(move |_| Box::new(matches::Matches::new(msrv())));
    let matches_for_let_else = conf.matches_for_let_else;
    store.register_early_pass(move || Box::new(manual_non_exhaustive::ManualNonExhaustiveStruct::new(msrv())));
    store.register_late_pass(move |_| Box::new(manual_non_exhaustive::ManualNonExhaustiveEnum::new(msrv())));
    store.register_late_pass(move |_| Box::new(manual_strip::ManualStrip::new(msrv())));
    store.register_early_pass(move || Box::new(redundant_static_lifetimes::RedundantStaticLifetimes::new(msrv())));
    store.register_early_pass(move || Box::new(redundant_field_names::RedundantFieldNames::new(msrv())));
    store.register_late_pass(move |_| Box::new(checked_conversions::CheckedConversions::new(msrv())));
    store.register_late_pass(move |_| Box::new(mem_replace::MemReplace::new(msrv())));
    store.register_late_pass(move |_| Box::new(ranges::Ranges::new(msrv())));
    store.register_late_pass(move |_| Box::new(from_over_into::FromOverInto::new(msrv())));
    store.register_late_pass(move |_| Box::new(use_self::UseSelf::new(msrv())));
    store.register_late_pass(move |_| Box::new(missing_const_for_fn::MissingConstForFn::new(msrv())));
    store.register_late_pass(move |_| Box::new(needless_question_mark::NeedlessQuestionMark));
    store.register_late_pass(move |_| Box::new(casts::Casts::new(msrv())));
    store.register_early_pass(move || Box::new(unnested_or_patterns::UnnestedOrPatterns::new(msrv())));
    store.register_late_pass(|_| Box::new(size_of_in_element_count::SizeOfInElementCount));
    store.register_late_pass(|_| Box::new(same_name_method::SameNameMethod));
    let max_suggested_slice_pattern_length = conf.max_suggested_slice_pattern_length;
    store.register_late_pass(move |_| {
        Box::new(index_refutable_slice::IndexRefutableSlice::new(
            max_suggested_slice_pattern_length,
            msrv(),
        ))
    });
    store.register_late_pass(|_| Box::<shadow::Shadow>::default());
    store.register_late_pass(|_| Box::new(unit_types::UnitTypes));
    let enforce_iter_loop_reborrow = conf.enforce_iter_loop_reborrow;
    store.register_late_pass(move |_| Box::new(loops::Loops::new(msrv(), enforce_iter_loop_reborrow)));
    store.register_late_pass(|_| Box::<main_recursion::MainRecursion>::default());
    store.register_late_pass(|_| Box::new(lifetimes::Lifetimes));
    store.register_late_pass(|_| Box::new(entry::HashMapPass));
    store.register_late_pass(|_| Box::new(minmax::MinMaxPass));
    store.register_late_pass(|_| Box::new(zero_div_zero::ZeroDiv));
    store.register_late_pass(|_| Box::new(mutex_atomic::Mutex));
    store.register_late_pass(|_| Box::new(needless_update::NeedlessUpdate));
    store.register_late_pass(|_| Box::new(needless_borrowed_ref::NeedlessBorrowedRef));
    store.register_late_pass(|_| Box::new(borrow_deref_ref::BorrowDerefRef));
    store.register_late_pass(|_| Box::new(no_effect::NoEffect));
    store.register_late_pass(|_| Box::new(temporary_assignment::TemporaryAssignment));
    store.register_late_pass(move |_| Box::new(transmute::Transmute::new(msrv())));
    let cognitive_complexity_threshold = conf.cognitive_complexity_threshold;
    store.register_late_pass(move |_| {
        Box::new(cognitive_complexity::CognitiveComplexity::new(
            cognitive_complexity_threshold,
        ))
    });
    let too_large_for_stack = conf.too_large_for_stack;
    store.register_late_pass(move |_| Box::new(escape::BoxedLocal { too_large_for_stack }));
    store.register_late_pass(move |_| {
        Box::new(vec::UselessVec {
            too_large_for_stack,
            msrv: msrv(),
        })
    });
    store.register_late_pass(|_| Box::new(panic_unimplemented::PanicUnimplemented));
    store.register_late_pass(|_| Box::new(strings::StringLitAsBytes));
    store.register_late_pass(|_| Box::new(derive::Derive));
    store.register_late_pass(move |_| Box::new(derivable_impls::DerivableImpls::new(msrv())));
    store.register_late_pass(|_| Box::new(drop_forget_ref::DropForgetRef));
    store.register_late_pass(|_| Box::new(empty_enum::EmptyEnum));
    store.register_late_pass(|_| Box::new(invalid_upcast_comparisons::InvalidUpcastComparisons));
    store.register_late_pass(|_| Box::<regex::Regex>::default());
    let ignore_interior_mutability = conf.ignore_interior_mutability.clone();
    store.register_late_pass(move |_| Box::new(copies::CopyAndPaste::new(ignore_interior_mutability.clone())));
    store.register_late_pass(|_| Box::new(copy_iterator::CopyIterator));
    store.register_late_pass(|_| Box::new(format::UselessFormat));
    store.register_late_pass(|_| Box::new(swap::Swap));
    store.register_late_pass(|_| Box::new(overflow_check_conditional::OverflowCheckConditional));
    store.register_late_pass(|_| Box::<new_without_default::NewWithoutDefault>::default());
    let disallowed_names = conf.disallowed_names.iter().cloned().collect::<FxHashSet<_>>();
    store.register_late_pass(move |_| Box::new(disallowed_names::DisallowedNames::new(disallowed_names.clone())));
    let too_many_arguments_threshold = conf.too_many_arguments_threshold;
    let too_many_lines_threshold = conf.too_many_lines_threshold;
    let large_error_threshold = conf.large_error_threshold;
    store.register_late_pass(move |_| {
        Box::new(functions::Functions::new(
            too_many_arguments_threshold,
            too_many_lines_threshold,
            large_error_threshold,
        ))
    });
    let doc_valid_idents = conf.doc_valid_idents.iter().cloned().collect::<FxHashSet<_>>();
    let missing_docs_in_crate_items = conf.missing_docs_in_crate_items;
    store.register_late_pass(move |_| Box::new(doc::DocMarkdown::new(doc_valid_idents.clone())));
    store.register_late_pass(|_| Box::new(neg_multiply::NegMultiply));
    store.register_late_pass(|_| Box::new(let_if_seq::LetIfSeq));
    store.register_late_pass(|_| Box::new(mixed_read_write_in_expression::EvalOrderDependence));
    store.register_late_pass(move |_| Box::new(missing_doc::MissingDoc::new(missing_docs_in_crate_items)));
    store.register_late_pass(|_| Box::new(missing_inline::MissingInline));
    store.register_late_pass(move |_| Box::new(exhaustive_items::ExhaustiveItems));
    store.register_late_pass(|_| Box::new(match_result_ok::MatchResultOk));
    store.register_late_pass(|_| Box::new(partialeq_ne_impl::PartialEqNeImpl));
    store.register_late_pass(|_| Box::new(unused_io_amount::UnusedIoAmount));
    let enum_variant_size_threshold = conf.enum_variant_size_threshold;
    store.register_late_pass(move |_| Box::new(large_enum_variant::LargeEnumVariant::new(enum_variant_size_threshold)));
    store.register_late_pass(|_| Box::new(explicit_write::ExplicitWrite));
    store.register_late_pass(|_| Box::new(needless_pass_by_value::NeedlessPassByValue));
    let pass_by_ref_or_value = pass_by_ref_or_value::PassByRefOrValue::new(
        conf.trivial_copy_size_limit,
        conf.pass_by_value_size_limit,
        conf.avoid_breaking_exported_api,
        &sess.target,
    );
    store.register_late_pass(move |_| Box::new(pass_by_ref_or_value));
    store.register_late_pass(|_| Box::new(ref_option_ref::RefOptionRef));
    store.register_late_pass(|_| Box::new(infinite_iter::InfiniteIter));
    store.register_late_pass(|_| Box::new(inline_fn_without_body::InlineFnWithoutBody));
    store.register_late_pass(|_| Box::<useless_conversion::UselessConversion>::default());
    store.register_late_pass(|_| Box::new(implicit_hasher::ImplicitHasher));
    store.register_late_pass(|_| Box::new(fallible_impl_from::FallibleImplFrom));
    store.register_late_pass(move |_| Box::new(question_mark::QuestionMark::new(msrv(), matches_for_let_else)));
    store.register_late_pass(|_| Box::new(question_mark_used::QuestionMarkUsed));
    store.register_early_pass(|| Box::new(suspicious_operation_groupings::SuspiciousOperationGroupings));
    store.register_late_pass(|_| Box::new(suspicious_trait_impl::SuspiciousImpl));
    store.register_late_pass(|_| Box::new(map_unit_fn::MapUnit));
    store.register_late_pass(|_| Box::new(inherent_impl::MultipleInherentImpl));
    store.register_late_pass(|_| Box::new(neg_cmp_op_on_partial_ord::NoNegCompOpForPartialOrd));
    store.register_late_pass(|_| Box::new(unwrap::Unwrap));
    store.register_late_pass(move |_| {
        Box::new(indexing_slicing::IndexingSlicing::new(
            suppress_restriction_lint_in_const,
        ))
    });
    store.register_late_pass(|_| Box::new(non_copy_const::NonCopyConst));
    store.register_late_pass(|_| Box::new(ptr_offset_with_cast::PtrOffsetWithCast));
    store.register_late_pass(|_| Box::new(redundant_clone::RedundantClone));
    store.register_late_pass(|_| Box::new(slow_vector_initialization::SlowVectorInit));
    store.register_late_pass(move |_| Box::new(unnecessary_wraps::UnnecessaryWraps::new(avoid_breaking_exported_api)));
    store.register_late_pass(|_| Box::new(assertions_on_constants::AssertionsOnConstants));
    store.register_late_pass(|_| Box::new(assertions_on_result_states::AssertionsOnResultStates));
    store.register_late_pass(|_| Box::new(inherent_to_string::InherentToString));
    let max_trait_bounds = conf.max_trait_bounds;
    store.register_late_pass(move |_| Box::new(trait_bounds::TraitBounds::new(max_trait_bounds, msrv())));
    store.register_late_pass(|_| Box::new(comparison_chain::ComparisonChain));
    let ignore_interior_mutability = conf.ignore_interior_mutability.clone();
    store.register_late_pass(move |_| Box::new(mut_key::MutableKeyType::new(ignore_interior_mutability.clone())));
    store.register_early_pass(|| Box::new(reference::DerefAddrOf));
    store.register_early_pass(|| Box::new(double_parens::DoubleParens));
    store.register_late_pass(|_| Box::new(format_impl::FormatImpl::new()));
    store.register_early_pass(|| Box::new(unsafe_removed_from_name::UnsafeNameRemoval));
    store.register_early_pass(|| Box::new(else_if_without_else::ElseIfWithoutElse));
    store.register_early_pass(|| Box::new(int_plus_one::IntPlusOne));
    store.register_early_pass(|| Box::new(formatting::Formatting));
    store.register_early_pass(|| Box::new(misc_early::MiscEarlyLints));
    store.register_late_pass(|_| Box::new(redundant_closure_call::RedundantClosureCall));
    store.register_early_pass(|| Box::new(unused_unit::UnusedUnit));
    store.register_late_pass(|_| Box::new(returns::Return));
    store.register_early_pass(|| Box::new(collapsible_if::CollapsibleIf));
    store.register_late_pass(|_| Box::new(items_after_statements::ItemsAfterStatements));
    store.register_early_pass(|| Box::new(precedence::Precedence));
    store.register_late_pass(|_| Box::new(needless_parens_on_range_literals::NeedlessParensOnRangeLiterals));
    store.register_early_pass(|| Box::new(needless_continue::NeedlessContinue));
    store.register_early_pass(|| Box::new(redundant_else::RedundantElse));
    store.register_late_pass(|_| Box::new(create_dir::CreateDir));
    store.register_early_pass(|| Box::new(needless_arbitrary_self_type::NeedlessArbitrarySelfType));
    let literal_representation_lint_fraction_readability = conf.unreadable_literal_lint_fractions;
    store.register_early_pass(move || {
        Box::new(literal_representation::LiteralDigitGrouping::new(
            literal_representation_lint_fraction_readability,
        ))
    });
    let literal_representation_threshold = conf.literal_representation_threshold;
    store.register_early_pass(move || {
        Box::new(literal_representation::DecimalLiteralRepresentation::new(
            literal_representation_threshold,
        ))
    });
    let enum_variant_name_threshold = conf.enum_variant_name_threshold;
    let allow_private_module_inception = conf.allow_private_module_inception;
    store.register_late_pass(move |_| {
        Box::new(enum_variants::EnumVariantNames::new(
            enum_variant_name_threshold,
            avoid_breaking_exported_api,
            allow_private_module_inception,
        ))
    });
    store.register_early_pass(|| Box::new(tabs_in_doc_comments::TabsInDocComments));
    let upper_case_acronyms_aggressive = conf.upper_case_acronyms_aggressive;
    store.register_late_pass(move |_| {
        Box::new(upper_case_acronyms::UpperCaseAcronyms::new(
            avoid_breaking_exported_api,
            upper_case_acronyms_aggressive,
        ))
    });
    store.register_late_pass(|_| Box::<default::Default>::default());
    store.register_late_pass(move |_| Box::new(unused_self::UnusedSelf::new(avoid_breaking_exported_api)));
    store.register_late_pass(|_| Box::new(mutable_debug_assertion::DebugAssertWithMutCall));
    store.register_late_pass(|_| Box::new(exit::Exit));
    store.register_late_pass(|_| Box::new(to_digit_is_some::ToDigitIsSome));
    let array_size_threshold = u128::from(conf.array_size_threshold);
    store.register_late_pass(move |_| Box::new(large_stack_arrays::LargeStackArrays::new(array_size_threshold)));
    store.register_late_pass(move |_| Box::new(large_const_arrays::LargeConstArrays::new(array_size_threshold)));
    store.register_late_pass(|_| Box::new(floating_point_arithmetic::FloatingPointArithmetic));
    store.register_late_pass(|_| Box::new(as_conversions::AsConversions));
    store.register_late_pass(|_| Box::new(let_underscore::LetUnderscore));
    store.register_early_pass(|| Box::<single_component_path_imports::SingleComponentPathImports>::default());
    let max_fn_params_bools = conf.max_fn_params_bools;
    let max_struct_bools = conf.max_struct_bools;
    store.register_late_pass(move |_| {
        Box::new(excessive_bools::ExcessiveBools::new(
            max_struct_bools,
            max_fn_params_bools,
        ))
    });
    store.register_early_pass(|| Box::new(option_env_unwrap::OptionEnvUnwrap));
    let warn_on_all_wildcard_imports = conf.warn_on_all_wildcard_imports;
    store.register_late_pass(move |_| Box::new(wildcard_imports::WildcardImports::new(warn_on_all_wildcard_imports)));
    store.register_late_pass(|_| Box::<redundant_pub_crate::RedundantPubCrate>::default());
    store.register_late_pass(|_| Box::new(unnamed_address::UnnamedAddress));
    store.register_late_pass(|_| Box::<dereference::Dereferencing<'_>>::default());
    store.register_late_pass(|_| Box::new(option_if_let_else::OptionIfLetElse));
    store.register_late_pass(|_| Box::new(future_not_send::FutureNotSend));
    let future_size_threshold = conf.future_size_threshold;
    store.register_late_pass(move |_| Box::new(large_futures::LargeFuture::new(future_size_threshold)));
    store.register_late_pass(|_| Box::new(if_let_mutex::IfLetMutex));
    store.register_late_pass(|_| Box::new(if_not_else::IfNotElse));
    store.register_late_pass(|_| Box::new(equatable_if_let::PatternEquality));
    store.register_late_pass(|_| Box::new(manual_async_fn::ManualAsyncFn));
    store.register_late_pass(|_| Box::new(panic_in_result_fn::PanicInResultFn));
    let single_char_binding_names_threshold = conf.single_char_binding_names_threshold;
    store.register_early_pass(move || {
        Box::new(non_expressive_names::NonExpressiveNames {
            single_char_binding_names_threshold,
        })
    });
    let macro_matcher = conf.standard_macro_braces.iter().cloned().collect::<FxHashSet<_>>();
    store.register_early_pass(move || Box::new(nonstandard_macro_braces::MacroBraces::new(&macro_matcher)));
    store.register_late_pass(|_| Box::<macro_use::MacroUseImports>::default());
    store.register_late_pass(|_| Box::new(pattern_type_mismatch::PatternTypeMismatch));
    store.register_late_pass(|_| Box::new(unwrap_in_result::UnwrapInResult));
    store.register_late_pass(|_| Box::new(semicolon_if_nothing_returned::SemicolonIfNothingReturned));
    store.register_late_pass(|_| Box::new(async_yields_async::AsyncYieldsAsync));
    let disallowed_macros = conf.disallowed_macros.clone();
    store.register_late_pass(move |_| Box::new(disallowed_macros::DisallowedMacros::new(disallowed_macros.clone())));
    let disallowed_methods = conf.disallowed_methods.clone();
    store.register_late_pass(move |_| Box::new(disallowed_methods::DisallowedMethods::new(disallowed_methods.clone())));
    store.register_early_pass(|| Box::new(asm_syntax::InlineAsmX86AttSyntax));
    store.register_early_pass(|| Box::new(asm_syntax::InlineAsmX86IntelSyntax));
    store.register_late_pass(|_| Box::new(empty_drop::EmptyDrop));
    store.register_late_pass(|_| Box::new(strings::StrToString));
    store.register_late_pass(|_| Box::new(strings::StringToString));
    store.register_late_pass(|_| Box::new(zero_sized_map_values::ZeroSizedMapValues));
    store.register_late_pass(|_| Box::<vec_init_then_push::VecInitThenPush>::default());
    store.register_late_pass(|_| Box::new(redundant_slicing::RedundantSlicing));
    store.register_late_pass(|_| Box::new(from_str_radix_10::FromStrRadix10));
    store.register_late_pass(move |_| Box::new(if_then_some_else_none::IfThenSomeElseNone::new(msrv())));
    store.register_late_pass(|_| Box::new(bool_assert_comparison::BoolAssertComparison));
    store.register_early_pass(move || Box::new(module_style::ModStyle));
    store.register_late_pass(|_| Box::<unused_async::UnusedAsync>::default());
    let disallowed_types = conf.disallowed_types.clone();
    store.register_late_pass(move |_| Box::new(disallowed_types::DisallowedTypes::new(disallowed_types.clone())));
    let import_renames = conf.enforced_import_renames.clone();
    store.register_late_pass(move |_| {
        Box::new(missing_enforced_import_rename::ImportRename::new(
            import_renames.clone(),
        ))
    });
    let scripts = conf.allowed_scripts.clone();
    store.register_early_pass(move || Box::new(disallowed_script_idents::DisallowedScriptIdents::new(&scripts)));
    store.register_late_pass(|_| Box::new(strlen_on_c_strings::StrlenOnCStrings));
    store.register_late_pass(move |_| Box::new(self_named_constructors::SelfNamedConstructors));
    store.register_late_pass(move |_| Box::new(iter_not_returning_iterator::IterNotReturningIterator));
    store.register_late_pass(move |_| Box::new(manual_assert::ManualAssert));
    let enable_raw_pointer_heuristic_for_send = conf.enable_raw_pointer_heuristic_for_send;
    store.register_late_pass(move |_| {
        Box::new(non_send_fields_in_send_ty::NonSendFieldInSendTy::new(
            enable_raw_pointer_heuristic_for_send,
        ))
    });
    let accept_comment_above_statement = conf.accept_comment_above_statement;
    let accept_comment_above_attributes = conf.accept_comment_above_attributes;
    store.register_late_pass(move |_| {
        Box::new(undocumented_unsafe_blocks::UndocumentedUnsafeBlocks::new(
            accept_comment_above_statement,
            accept_comment_above_attributes,
        ))
    });
    let allow_mixed_uninlined = conf.allow_mixed_uninlined_format_args;
    store.register_late_pass(move |_| Box::new(format_args::FormatArgs::new(msrv(), allow_mixed_uninlined)));
    store.register_late_pass(|_| Box::new(trailing_empty_array::TrailingEmptyArray));
    store.register_early_pass(|| Box::new(octal_escapes::OctalEscapes));
    store.register_late_pass(|_| Box::new(needless_late_init::NeedlessLateInit));
    store.register_late_pass(|_| Box::new(return_self_not_must_use::ReturnSelfNotMustUse));
    store.register_late_pass(|_| Box::new(init_numbered_fields::NumberedFields));
    store.register_early_pass(|| Box::new(single_char_lifetime_names::SingleCharLifetimeNames));
    store.register_late_pass(move |_| Box::new(manual_bits::ManualBits::new(msrv())));
    store.register_late_pass(|_| Box::new(default_union_representation::DefaultUnionRepresentation));
    store.register_late_pass(|_| Box::<only_used_in_recursion::OnlyUsedInRecursion>::default());
    let allow_dbg_in_tests = conf.allow_dbg_in_tests;
    store.register_late_pass(move |_| Box::new(dbg_macro::DbgMacro::new(allow_dbg_in_tests)));
    let allow_print_in_tests = conf.allow_print_in_tests;
    store.register_late_pass(move |_| Box::new(write::Write::new(allow_print_in_tests)));
    let cargo_ignore_publish = conf.cargo_ignore_publish;
    store.register_late_pass(move |_| {
        Box::new(cargo::Cargo {
            ignore_publish: cargo_ignore_publish,
        })
    });
    store.register_early_pass(|| Box::new(crate_in_macro_def::CrateInMacroDef));
    store.register_early_pass(|| Box::new(empty_structs_with_brackets::EmptyStructsWithBrackets));
    store.register_late_pass(|_| Box::new(unnecessary_owned_empty_strings::UnnecessaryOwnedEmptyStrings));
    store.register_early_pass(|| Box::new(pub_use::PubUse));
    store.register_late_pass(|_| Box::new(format_push_string::FormatPushString));
    let max_include_file_size = conf.max_include_file_size;
    store.register_late_pass(move |_| Box::new(large_include_file::LargeIncludeFile::new(max_include_file_size)));
    store.register_late_pass(|_| Box::new(strings::TrimSplitWhitespace));
    store.register_late_pass(|_| Box::new(rc_clone_in_vec_init::RcCloneInVecInit));
    store.register_early_pass(|| Box::<duplicate_mod::DuplicateMod>::default());
    store.register_early_pass(|| Box::new(unused_rounding::UnusedRounding));
    store.register_early_pass(move || Box::new(almost_complete_range::AlmostCompleteRange::new(msrv())));
    store.register_late_pass(|_| Box::new(swap_ptr_to_ref::SwapPtrToRef));
    store.register_late_pass(|_| Box::new(mismatching_type_param_order::TypeParamMismatch));
    store.register_late_pass(|_| Box::new(read_zero_byte_vec::ReadZeroByteVec));
    store.register_late_pass(|_| Box::new(default_instead_of_iter_empty::DefaultIterEmpty));
    store.register_late_pass(move |_| Box::new(manual_rem_euclid::ManualRemEuclid::new(msrv())));
    store.register_late_pass(move |_| Box::new(manual_retain::ManualRetain::new(msrv())));
    let verbose_bit_mask_threshold = conf.verbose_bit_mask_threshold;
    store.register_late_pass(move |_| Box::new(operators::Operators::new(verbose_bit_mask_threshold)));
    store.register_late_pass(|_| Box::<std_instead_of_core::StdReexports>::default());
    store.register_late_pass(move |_| Box::new(instant_subtraction::InstantSubtraction::new(msrv())));
    store.register_late_pass(|_| Box::new(partialeq_to_none::PartialeqToNone));
    store.register_late_pass(move |_| Box::new(manual_clamp::ManualClamp::new(msrv())));
    store.register_late_pass(|_| Box::new(manual_string_new::ManualStringNew));
    store.register_late_pass(|_| Box::new(unused_peekable::UnusedPeekable));
    store.register_early_pass(|| Box::new(multi_assignments::MultiAssignments));
    store.register_late_pass(|_| Box::new(bool_to_int_with_if::BoolToIntWithIf));
    store.register_late_pass(|_| Box::new(box_default::BoxDefault));
    store.register_late_pass(|_| Box::new(implicit_saturating_add::ImplicitSaturatingAdd));
    store.register_early_pass(|| Box::new(partial_pub_fields::PartialPubFields));
    store.register_late_pass(|_| Box::new(missing_trait_methods::MissingTraitMethods));
    store.register_late_pass(|_| Box::new(from_raw_with_void_ptr::FromRawWithVoidPtr));
    store.register_late_pass(|_| Box::new(suspicious_xor_used_as_pow::ConfusingXorAndPow));
    store.register_late_pass(move |_| Box::new(manual_is_ascii_check::ManualIsAsciiCheck::new(msrv())));
    let semicolon_inside_block_ignore_singleline = conf.semicolon_inside_block_ignore_singleline;
    let semicolon_outside_block_ignore_multiline = conf.semicolon_outside_block_ignore_multiline;
    store.register_late_pass(move |_| {
        Box::new(semicolon_block::SemicolonBlock::new(
            semicolon_inside_block_ignore_singleline,
            semicolon_outside_block_ignore_multiline,
        ))
    });
    store.register_late_pass(|_| Box::new(permissions_set_readonly_false::PermissionsSetReadonlyFalse));
    store.register_late_pass(|_| Box::new(size_of_ref::SizeOfRef));
    store.register_late_pass(|_| Box::new(multiple_unsafe_ops_per_block::MultipleUnsafeOpsPerBlock));
    store.register_late_pass(move |_| {
        Box::new(extra_unused_type_parameters::ExtraUnusedTypeParameters::new(
            avoid_breaking_exported_api,
        ))
    });
    store.register_late_pass(|_| Box::new(no_mangle_with_rust_abi::NoMangleWithRustAbi));
    store.register_late_pass(|_| Box::new(collection_is_never_read::CollectionIsNeverRead));
    store.register_late_pass(|_| Box::new(missing_assert_message::MissingAssertMessage));
    store.register_late_pass(|_| Box::new(redundant_async_block::RedundantAsyncBlock));
    store.register_late_pass(|_| Box::new(let_with_type_underscore::UnderscoreTyped));
    store.register_late_pass(|_| Box::new(allow_attributes::AllowAttribute));
    store.register_late_pass(move |_| Box::new(manual_main_separator_str::ManualMainSeparatorStr::new(msrv())));
    store.register_late_pass(|_| Box::new(unnecessary_struct_initialization::UnnecessaryStruct));
    let unnecessary_box_size = conf.unnecessary_box_size;
    store.register_late_pass(move |_| {
        Box::new(unnecessary_box_returns::UnnecessaryBoxReturns::new(
            avoid_breaking_exported_api,
            unnecessary_box_size,
        ))
    });
    store.register_late_pass(|_| Box::new(lines_filter_map_ok::LinesFilterMapOk));
    store.register_late_pass(|_| Box::new(tests_outside_test_module::TestsOutsideTestModule));
    store.register_late_pass(|_| Box::new(manual_slice_size_calculation::ManualSliceSizeCalculation));
    store.register_early_pass(|| Box::new(suspicious_doc_comments::SuspiciousDocComments));
    let excessive_nesting_threshold = conf.excessive_nesting_threshold;
    store.register_early_pass(move || {
        Box::new(excessive_nesting::ExcessiveNesting {
            excessive_nesting_threshold,
            nodes: rustc_ast::node_id::NodeSet::new(),
        })
    });
    store.register_late_pass(|_| Box::new(items_after_test_module::ItemsAfterTestModule));
    store.register_early_pass(|| Box::new(ref_patterns::RefPatterns));
    store.register_late_pass(|_| Box::new(default_constructed_unit_structs::DefaultConstructedUnitStructs));
    store.register_early_pass(|| Box::new(needless_else::NeedlessElse));
    store.register_late_pass(|_| Box::new(missing_fields_in_debug::MissingFieldsInDebug));
    store.register_late_pass(|_| Box::new(endian_bytes::EndianBytes));
    store.register_late_pass(|_| Box::new(redundant_type_annotations::RedundantTypeAnnotations));
    store.register_late_pass(|_| Box::new(arc_with_non_send_sync::ArcWithNonSendSync));
    store.register_late_pass(|_| Box::new(needless_if::NeedlessIf));
    let allowed_idents_below_min_chars = conf.allowed_idents_below_min_chars.clone();
    let min_ident_chars_threshold = conf.min_ident_chars_threshold;
    store.register_late_pass(move |_| {
        Box::new(min_ident_chars::MinIdentChars {
            allowed_idents_below_min_chars: allowed_idents_below_min_chars.clone(),
            min_ident_chars_threshold,
        })
    });
    let stack_size_threshold = conf.stack_size_threshold;
    store.register_late_pass(move |_| Box::new(large_stack_frames::LargeStackFrames::new(stack_size_threshold)));
    store.register_late_pass(|_| Box::new(single_range_in_vec_init::SingleRangeInVecInit));
    store.register_late_pass(move |_| {
        Box::new(needless_pass_by_ref_mut::NeedlessPassByRefMut::new(
            avoid_breaking_exported_api,
        ))
    });
    store.register_late_pass(|_| Box::new(non_canonical_impls::NonCanonicalImpls));
    store.register_late_pass(move |_| {
        Box::new(single_call_fn::SingleCallFn {
            avoid_breaking_exported_api,
            def_id_to_usage: rustc_data_structures::fx::FxHashMap::default(),
        })
    });
    let needless_raw_string_hashes_allow_one = conf.allow_one_hash_in_raw_strings;
    store.register_early_pass(move || {
        Box::new(raw_strings::RawStrings {
            needless_raw_string_hashes_allow_one,
        })
    });
    store.register_late_pass(|_| Box::new(manual_range_patterns::ManualRangePatterns));
    store.register_early_pass(|| Box::new(visibility::Visibility));
    store.register_late_pass(move |_| Box::new(tuple_array_conversions::TupleArrayConversions { msrv: msrv() }));
    store.register_late_pass(|_| Box::new(manual_float_methods::ManualFloatMethods));
    store.register_late_pass(|_| Box::new(four_forward_slashes::FourForwardSlashes));
    store.register_late_pass(|_| Box::new(error_impl_error::ErrorImplError));
    let absolute_paths_max_segments = conf.absolute_paths_max_segments;
    let absolute_paths_allowed_crates = conf.absolute_paths_allowed_crates.clone();
    store.register_late_pass(move |_| {
        Box::new(absolute_paths::AbsolutePaths {
            absolute_paths_max_segments,
            absolute_paths_allowed_crates: absolute_paths_allowed_crates.clone(),
        })
    });
    store.register_late_pass(|_| Box::new(redundant_locals::RedundantLocals));
    store.register_late_pass(|_| Box::new(ignored_unit_patterns::IgnoredUnitPatterns));
    store.register_late_pass(|_| Box::<reserve_after_initialization::ReserveAfterInitialization>::default());
    store.register_late_pass(|_| Box::new(implied_bounds_in_impls::ImpliedBoundsInImpls));
    store.register_late_pass(|_| Box::new(missing_asserts_for_indexing::MissingAssertsForIndexing));
<<<<<<< HEAD
=======
    store.register_late_pass(|_| Box::new(unnecessary_map_on_constructor::UnnecessaryMapOnConstructor));
    store.register_late_pass(move |_| {
        Box::new(needless_borrows_for_generic_args::NeedlessBorrowsForGenericArgs::new(
            msrv(),
        ))
    });
>>>>>>> aa137a7e
    // add lints here, do not remove this comment, it's used in `new_lint`
}

#[rustfmt::skip]
fn register_removed_non_tool_lints(store: &mut rustc_lint::LintStore) {
    store.register_removed(
        "should_assert_eq",
        "`assert!()` will be more flexible with RFC 2011",
    );
    store.register_removed(
        "extend_from_slice",
        "`.extend_from_slice(_)` is a faster way to extend a Vec by a slice",
    );
    store.register_removed(
        "range_step_by_zero",
        "`iterator.step_by(0)` panics nowadays",
    );
    store.register_removed(
        "unstable_as_slice",
        "`Vec::as_slice` has been stabilized in 1.7",
    );
    store.register_removed(
        "unstable_as_mut_slice",
        "`Vec::as_mut_slice` has been stabilized in 1.7",
    );
    store.register_removed(
        "misaligned_transmute",
        "this lint has been split into cast_ptr_alignment and transmute_ptr_to_ptr",
    );
    store.register_removed(
        "assign_ops",
        "using compound assignment operators (e.g., `+=`) is harmless",
    );
    store.register_removed(
        "if_let_redundant_pattern_matching",
        "this lint has been changed to redundant_pattern_matching",
    );
    store.register_removed(
        "unsafe_vector_initialization",
        "the replacement suggested by this lint had substantially different behavior",
    );
    store.register_removed(
        "reverse_range_loop",
        "this lint is now included in reversed_empty_ranges",
    );
}

/// Register renamed lints.
///
/// Used in `./src/driver.rs`.
pub fn register_renamed(ls: &mut rustc_lint::LintStore) {
    for (old_name, new_name) in renamed_lints::RENAMED_LINTS {
        ls.register_renamed(old_name, new_name);
    }
}

// only exists to let the dogfood integration test works.
// Don't run clippy as an executable directly
#[allow(dead_code)]
fn main() {
    panic!("Please use the cargo-clippy executable");
}<|MERGE_RESOLUTION|>--- conflicted
+++ resolved
@@ -1113,15 +1113,12 @@
     store.register_late_pass(|_| Box::<reserve_after_initialization::ReserveAfterInitialization>::default());
     store.register_late_pass(|_| Box::new(implied_bounds_in_impls::ImpliedBoundsInImpls));
     store.register_late_pass(|_| Box::new(missing_asserts_for_indexing::MissingAssertsForIndexing));
-<<<<<<< HEAD
-=======
     store.register_late_pass(|_| Box::new(unnecessary_map_on_constructor::UnnecessaryMapOnConstructor));
     store.register_late_pass(move |_| {
         Box::new(needless_borrows_for_generic_args::NeedlessBorrowsForGenericArgs::new(
             msrv(),
         ))
     });
->>>>>>> aa137a7e
     // add lints here, do not remove this comment, it's used in `new_lint`
 }
 
